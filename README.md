# 💵 DollarDollar Bill Y'all

An open-source, self-hosted expense tracking and bill-splitting application designed for privacy, flexibility, and financial transparency.

<<<<<<< HEAD
If you like this project and would like to support my work, you can buy me a coffee!! Your support helps me continue creating resources like this one. No pressure at all, and thank you for being here!
=======
>>>>>>> 5ae82b96
<a href="https://buymeacoffee.com/ccfw6gzz28"><img src="https://img.buymeacoffee.com/button-api/?text=Buy me a coffee&emoji=&slug=ccfw6gzz28&button_colour=FFDD00&font_colour=000000&font_family=Cookie&outline_colour=000000&coffee_colour=ffffff" /></a>

## NOTE:
If you are encountering issues after updating/pulling the recent docker, please run:
- `flask db migrate` 
- `flask db upgrade`

If you wish to reset the database
- `python reset.py`


## 🌟 Why DollarDollar?

Born from a desire to move beyond restrictive financial tracking platforms, this app empowers users with:
- 🔐 Complete control over personal financial data
- 💡 Flexible expense splitting mechanisms
- 🏠 Self-hosted privacy
- 🤝 Collaborative expense management

## 🚀 Key Features

### Expense Tracking
- 📊 Detailed transaction logging
- 💱 Multi-currency support with automatic conversion
- 💳 Multi-card support
- 📅 Date-based expense tracking
- 🔄 Recurring transactions
- 🏷️ Customizable tags for expense categorization

### Splitting Capabilities
- 💸 Multiple split methods:
  - Equal split
  - Custom amount split
  - Percentage-based split
- 👥 Group and personal expense tracking
- 📧 Email invitations for group members

### Financial Insights
- 📆 Monthly financial summaries
- 💰 Comprehensive balance tracking
- 🔍 Detailed transaction filters
- 📈 Expense trends visualization

### Authentication & Security
- 🔑 Local username/password authentication
- 🔒 OpenID Connect (OIDC) integration for SSO capabilities
- 🛡️ Enterprise-ready authentication with any OIDC provider (Auth0, Okta, Keycloak, etc.)
- 🔐 Password reset and account recovery flows

### Privacy & Control
- 🔒 Self-hosted solution
- 🛡️ No third-party data sharing
- 🔐 Secure user authentication
- 👤 User management
  - Email verification for signup
  - Password recovery
  - Account settings

## 🛠 Tech Stack
- **Backend**: Python, Flask
- **Database**: PostgreSQL
- **Authentication**: Flask-Login, OpenID Connect
- **Frontend**: Bootstrap, HTML5
- **Deployment**: Docker

## 🚦 Getting Started

### Prerequisites
- Docker
- Docker Compose
- Git

### Quick Installation

1. Clone the repository
   ```bash
   git clone https://github.com/yourusername/dollardollar.git
   cd dollardollar
   ```

2. Configure environment
   ```bash
   cp .env.template .env
   # Edit .env with your configuration
   ```

3. Launch the application
   ```bash
   docker-compose up -d
   ```

4. Access the app at `http://localhost:5006`


## 💼 Usage

### Recurring Transactions
Set up transactions that repeat on a regular schedule:
- Daily, weekly, monthly, or yearly recurrence
- Set end dates or number of occurrences
- Edit or cancel recurring transactions

### Multi-Currency Support
- Add expenses in any currency
- Automatic conversion based on current exchange rates
- View totals in your preferred currency
- Historical exchange rate tracking

### Tagging System
- Create custom tags for expense categorization
- Filter and search expenses by tags
- Analyze spending patterns by category
- Tag-based reports and visualization

### User Management
- Secure signup with email verification
- Add users to groups via email invitations
- User role management within groups
- Account recovery via password reset

### OIDC Authentication
- Seamless integration with existing identity providers
- Support for major OIDC providers (Auth0, Okta, Keycloak, etc.)
- Single Sign-On capabilities
- Configuration options:
  - Enable/disable local logins
  - Force OIDC-only authentication
  - Customizable provider name display

## 🔧 Configuration

### OIDC Setup (Optional)
To enable OpenID Connect authentication:

1. Add the following to your `.env` file:
   ```
   OIDC_ENABLED=True
   OIDC_CLIENT_ID=your_client_id
   OIDC_CLIENT_SECRET=your_client_secret
   OIDC_PROVIDER_NAME=Your Provider Name
   
   # Either use Discovery URL (recommended)
   OIDC_DISCOVERY_URL=https://your-provider/.well-known/openid-configuration
   
   # Or manually configure endpoints
   OIDC_ISSUER=https://your-provider/
   OIDC_AUTH_URI=https://your-provider/auth
   OIDC_TOKEN_URI=https://your-provider/token
   OIDC_USERINFO_URI=https://your-provider/userinfo
   OIDC_LOGOUT_URI=https://your-provider/logout
   ```

2. Optional settings:
   ```
   # Disable password-based logins
   LOCAL_LOGIN_DISABLE=True
   
   # Disable new user registration
   DISABLE_SIGNUPS=True
   ```

## 🤝 Development Approach

This project explores AI-assisted open-source development:
- Leveraging AI tools for rapid prototyping
- Combining technological innovation with human creativity
- Iterative development with large language models
  - Local LLMs (qwen2.5, DeepSeek-V3)
  - Claude AI
  - Human domain expertise

## 🤲 Contributing

Contributions are welcome! Please check out our contributing guidelines.

1. Fork the repository
2. Create your feature branch
3. Commit your changes
4. Push to the branch
5. Create a Pull Request

## 📜 License

MIT License

## 📸 Screenshots

Here's a visual tour of DollarDollar Bill Y'all:

### Dashboard Overview
<img width="1478" alt="Screenshot 2025-03-09 at 10 32 13 PM" src="https://github.com/user-attachments/assets/b1735fba-7181-49e3-b49b-c1cc3a5b4281" />

### Expense Splitting
<img width="1478" alt="Screenshot 2025-03-09 at 10 32 56 PM" src="https://github.com/user-attachments/assets/29f254a0-7773-4050-9251-ed8ba5b4df83" />

### Settling Splits
<img width="1427" alt="Screenshot 2025-03-05 at 10 36 48 PM" src="https://github.com/user-attachments/assets/1ca55758-5390-413b-b8e6-bb85e31263c0" />

### Group Management
<img width="1427" alt="Screenshot 2025-03-05 at 10 24 14 PM" src="https://github.com/user-attachments/assets/33507573-2fb8-4727-9451-509c606bcc91" />

### Multi Currency Support
<img width="1427" alt="Screenshot 2025-03-05 at 10 25 09 PM" src="https://github.com/user-attachments/assets/c965ccc6-4514-4b88-b3d1-7755373bd3ee" />

### Recurring expenses
<img width="1427" alt="Screenshot 2025-03-05 at 10 24 59 PM" src="https://github.com/user-attachments/assets/b0992c09-ea21-4f45-b85d-ce5378fdbdbc" />

## 🙏 Acknowledgements

- Inspired by the need for transparent, flexible expense tracking
- Special thanks to my wife, who endured countless late nights of coding, provided unwavering support, and maintained patience during endless debugging sessions. This project wouldn't exist without her understanding and encouragement.
- Thanks to Jordan Dalby for creating and maintaining the Unraid template
- Thanks to @elmerfds for the OIDC support!


If you like this project and would like to support my work, you can buy me a coffee!! Your support helps me continue creating resources like this one. No pressure at all, and thank you for being here!
<a href="https://buymeacoffee.com/ccfw6gzz28"><img src="https://img.buymeacoffee.com/button-api/?text=Buy me a coffee&emoji=&slug=ccfw6gzz28&button_colour=FFDD00&font_colour=000000&font_family=Cookie&outline_colour=000000&coffee_colour=ffffff" /></a>
# 29a41de6a866d56c36aba5159f45257c<|MERGE_RESOLUTION|>--- conflicted
+++ resolved
@@ -1,12 +1,6 @@
 # 💵 DollarDollar Bill Y'all
 
 An open-source, self-hosted expense tracking and bill-splitting application designed for privacy, flexibility, and financial transparency.
-
-<<<<<<< HEAD
-If you like this project and would like to support my work, you can buy me a coffee!! Your support helps me continue creating resources like this one. No pressure at all, and thank you for being here!
-=======
->>>>>>> 5ae82b96
-<a href="https://buymeacoffee.com/ccfw6gzz28"><img src="https://img.buymeacoffee.com/button-api/?text=Buy me a coffee&emoji=&slug=ccfw6gzz28&button_colour=FFDD00&font_colour=000000&font_family=Cookie&outline_colour=000000&coffee_colour=ffffff" /></a>
 
 ## NOTE:
 If you are encountering issues after updating/pulling the recent docker, please run:
@@ -218,9 +212,4 @@
 - Inspired by the need for transparent, flexible expense tracking
 - Special thanks to my wife, who endured countless late nights of coding, provided unwavering support, and maintained patience during endless debugging sessions. This project wouldn't exist without her understanding and encouragement.
 - Thanks to Jordan Dalby for creating and maintaining the Unraid template
-- Thanks to @elmerfds for the OIDC support!
-
-
-If you like this project and would like to support my work, you can buy me a coffee!! Your support helps me continue creating resources like this one. No pressure at all, and thank you for being here!
-<a href="https://buymeacoffee.com/ccfw6gzz28"><img src="https://img.buymeacoffee.com/button-api/?text=Buy me a coffee&emoji=&slug=ccfw6gzz28&button_colour=FFDD00&font_colour=000000&font_family=Cookie&outline_colour=000000&coffee_colour=ffffff" /></a>
-# 29a41de6a866d56c36aba5159f45257c+- Thanks to @elmerfds for the OIDC support!