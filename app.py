r"""29a41de6a866d56c36aba5159f45257c"""

import os
<<<<<<< HEAD
from flask import (
    Flask,
    render_template,
    send_file,
    request,
    jsonify,
    redirect,
    url_for,
    flash,
    session,
)
import re
from flask_login import (
    UserMixin,
    login_user,
    login_required,
    logout_user,
    current_user,
)
=======
from dotenv import load_dotenv
from flask import Flask, render_template, send_file, request, jsonify, request, redirect, url_for, flash, session
import csv
import hashlib
import io
import re   
from flask_apscheduler import APScheduler
from flask_sqlalchemy import SQLAlchemy
from flask_login import LoginManager, UserMixin, login_user, login_required, logout_user, current_user
from recurring_detection import detect_recurring_transactions, create_recurring_expense_from_detection
from flask import jsonify, request
>>>>>>> 08fbea89
from werkzeug.security import generate_password_hash, check_password_hash
from datetime import datetime
import calendar
from functools import wraps
import logging
from sqlalchemy import func, or_, and_
import secrets
from flask_mail import Message
from flask_migrate import Migrate
import ssl
import requests
from sqlalchemy import inspect, text
from oidc_auth import setup_oidc_config, register_oidc_routes
from oidc_user import extend_user_model
from datetime import datetime, timedelta
from simplefin_client import SimpleFin
from flask import session, request, jsonify, url_for, flash, redirect
from datetime import datetime, timedelta
import base64
import pytz
from config import get_config
from extensions import db, login_manager, mail, migrate, scheduler

# Development user credentials from environment
DEV_USER_EMAIL = os.getenv('DEV_USER_EMAIL', 'dev@example.com')
DEV_USER_PASSWORD = os.getenv('DEV_USER_PASSWORD', 'dev')
os.environ["OPENSSL_LEGACY_PROVIDER"] = "1"

try:
    ssl._create_default_https_context = ssl._create_unverified_context
except AttributeError:
    pass

def create_app(config_object=None):
    # App Factory
    app = Flask(__name__)

    if config_object is None:
        config_object = get_config()
    app.config.from_object(config_object)
        
    # Initialize extensions with the app
    db.init_app(app)
    migrate.init_app(app, db)
    login_manager.init_app(app)
    mail.init_app(app)
    scheduler.init_app(app)

    return app

app = create_app()
logging.basicConfig(level=getattr(logging, app.config['LOG_LEVEL']))

@scheduler.task('cron', id='monthly_reports', day=1, hour=1, minute=0)
def scheduled_monthly_reports():
    """Run on the 1st day of each month at 1:00 AM"""
    send_automatic_monthly_reports()
@scheduler.task('cron', id='simplefin_sync', hour=23, minute=0)
def scheduled_simplefin_sync():
    """Run every day at 11:00 PM"""
    sync_all_simplefin_accounts()
scheduler.start()

simplefin_client = SimpleFin(app)

oidc_enabled = setup_oidc_config(app)

#--------------------
# DATABASE MODELS
#--------------------

# Group-User Association Table
group_users = db.Table('group_users',
    db.Column('group_id', db.Integer, db.ForeignKey('groups.id'), primary_key=True),
    db.Column('user_id', db.String(120), db.ForeignKey('users.id'), primary_key=True)
)

class Group(db.Model):
    __tablename__ = 'groups'
    id = db.Column(db.Integer, primary_key=True)
    name = db.Column(db.String(100), nullable=False)
    description = db.Column(db.String(200))
    created_at = db.Column(db.DateTime, default=datetime.utcnow)
    created_by = db.Column(db.String(120), db.ForeignKey('users.id'), nullable=False)
    members = db.relationship('User', secondary=group_users, lazy='subquery',
        backref=db.backref('groups', lazy=True))
    expenses = db.relationship('Expense', backref='group', lazy=True)

class User(UserMixin, db.Model):
    __tablename__ = 'users'
    id = db.Column(db.String(120), primary_key=True)  # Using email as ID
    password_hash = db.Column(db.String(256))
    name = db.Column(db.String(100))
    is_admin = db.Column(db.Boolean, default=False)
    reset_token = db.Column(db.String(100), nullable=True)
    reset_token_expiry = db.Column(db.DateTime, nullable=True)
    expenses = db.relationship('Expense', backref='user', lazy=True)
    default_currency_code = db.Column(db.String(3), db.ForeignKey('currencies.code'), nullable=True)
    default_currency = db.relationship('Currency', backref=db.backref('users', lazy=True))
    user_color = db.Column(db.String(7), default="#15803d")
    created_groups = db.relationship('Group', backref='creator', lazy=True,
        foreign_keys=[Group.created_by])
    # OIDC related fields
    oidc_id = db.Column(db.String(255), nullable=True, index=True, unique=True)
    oidc_provider = db.Column(db.String(50), nullable=True)
    last_login = db.Column(db.DateTime, nullable=True)   
    monthly_report_enabled = db.Column(db.Boolean, default=True)     
    created_at = db.Column(db.DateTime, default=datetime.utcnow)
    timezone = db.Column(db.String(50), nullable=True, default='UTC')

    def set_password(self, password):
        self.password_hash = generate_password_hash(password,method='pbkdf2:sha256')

    def check_password(self, password):
        try:
            return check_password_hash(self.password_hash, password)
        except ValueError:
            return False
        
    def generate_reset_token(self):
        """Generate a password reset token that expires in 1 hour"""
        self.reset_token = secrets.token_urlsafe(32)
        self.reset_token_expiry = datetime.utcnow() + timedelta(hours=1)
        return self.reset_token
        
    def verify_reset_token(self, token):
        """Verify if the provided token is valid and not expired"""
        if not self.reset_token or self.reset_token != token:
            return False
        if not self.reset_token_expiry or self.reset_token_expiry < datetime.utcnow():
            return False
        return True
        
    def clear_reset_token(self):
        """Clear the reset token and expiry after use"""
        self.reset_token = None
        self.reset_token_expiry = None


if oidc_enabled:
    User = extend_user_model(db, User)       




class Settlement(db.Model):
    __tablename__ = 'settlements'
    id = db.Column(db.Integer, primary_key=True)
    payer_id = db.Column(db.String(120), db.ForeignKey('users.id'), nullable=False)
    receiver_id = db.Column(db.String(120), db.ForeignKey('users.id'), nullable=False)
    amount = db.Column(db.Float, nullable=False)
    date = db.Column(db.DateTime, nullable=False, default=datetime.utcnow)
    description = db.Column(db.String(200), nullable=True, default="Settlement")
    
    # Relationships
    payer = db.relationship('User', foreign_keys=[payer_id], backref=db.backref('settlements_paid', lazy=True))
    receiver = db.relationship('User', foreign_keys=[receiver_id], backref=db.backref('settlements_received', lazy=True))

class Currency(db.Model):
    __tablename__ = 'currencies'
    code = db.Column(db.String(3), primary_key=True)  # ISO 4217 currency code (e.g., USD, EUR, GBP)
    name = db.Column(db.String(50), nullable=False)
    symbol = db.Column(db.String(5), nullable=False)
    rate_to_base = db.Column(db.Float, nullable=False, default=1.0)  # Exchange rate to base currency
    is_base = db.Column(db.Boolean, default=False)  # Whether this is the base currency
    last_updated = db.Column(db.DateTime, default=datetime.utcnow)
    
    def __repr__(self):
        return f"{self.code} ({self.symbol})"
    
expense_tags = db.Table('expense_tags',
    db.Column('expense_id', db.Integer, db.ForeignKey('expenses.id'), primary_key=True),
    db.Column('tag_id', db.Integer, db.ForeignKey('tags.id'), primary_key=True)
)
class Category(db.Model):
    __tablename__ = 'categories'
    id = db.Column(db.Integer, primary_key=True)
    name = db.Column(db.String(50), nullable=False)
    icon = db.Column(db.String(50), default="fa-tag")  # FontAwesome icon name
    color = db.Column(db.String(20), default="#6c757d")
    parent_id = db.Column(db.Integer, db.ForeignKey('categories.id'), nullable=True)
    user_id = db.Column(db.String(120), db.ForeignKey('users.id'), nullable=False)
    is_system = db.Column(db.Boolean, default=False)  # System categories can't be deleted
    created_at = db.Column(db.DateTime, default=datetime.utcnow)

    # Relationships
    user = db.relationship('User', backref=db.backref('categories', lazy=True))
    parent = db.relationship('Category', remote_side=[id], backref=db.backref('subcategories', lazy=True))
    expenses = db.relationship('Expense', backref=db.backref('category', lazy=True))

    def __repr__(self):
        return f"<Category: {self.name}>"
    

class Account(db.Model):
    __tablename__ = 'accounts'
    id = db.Column(db.Integer, primary_key=True)
    name = db.Column(db.String(100), nullable=False)
    type = db.Column(db.String(50), nullable=False)  # checking, savings, credit, etc.
    institution = db.Column(db.String(100), nullable=True)
    user_id = db.Column(db.String(120), db.ForeignKey('users.id', name='fk_account_user'), nullable=False)
    balance = db.Column(db.Float, default=0.0)
    currency_code = db.Column(db.String(3), db.ForeignKey('currencies.code', name='fk_account_currency'), nullable=True)
    last_sync = db.Column(db.DateTime, nullable=True)
    import_source = db.Column(db.String(50), nullable=True)
    # Relationships
    user = db.relationship('User', backref=db.backref('accounts', lazy=True))
    currency = db.relationship('Currency', backref=db.backref('accounts', lazy=True))
    external_id = db.Column(db.String(200), nullable=True)  # Add this line
    status = db.Column(db.String(20), nullable=True)  # Add this line too for 'active'/'inactive' status
    
    
    def __repr__(self):
        return f"<Account {self.name} ({self.type})>"



class Expense(db.Model):
    __tablename__ = 'expenses'
    id = db.Column(db.Integer, primary_key=True)
    description = db.Column(db.String(200), nullable=False)
    amount = db.Column(db.Float, nullable=False)
    date = db.Column(db.DateTime, nullable=False, default=datetime.utcnow)
    card_used = db.Column(db.String(150), nullable=False)
    split_method = db.Column(db.String(20), nullable=False)  # 'equal', 'custom', 'percentage'
    split_value = db.Column(db.Float)  # deprecated - kept for backward compatibility
    paid_by = db.Column(db.String(50), nullable=False)
    user_id = db.Column(db.String(120), db.ForeignKey('users.id'), nullable=False)
    group_id = db.Column(db.Integer, db.ForeignKey('groups.id'), nullable=True)
    split_with = db.Column(db.String(500), nullable=True)  # Comma-separated list of user IDs
    split_details = db.Column(db.Text, nullable=True)  # JSON string storing custom split values for each user
    recurring_id = db.Column(db.Integer, db.ForeignKey('recurring_expenses.id'), nullable=True)
    tags = db.relationship('Tag', secondary=expense_tags, lazy='subquery', 
                   backref=db.backref('expenses', lazy=True))
    # Add these fields to your existing Expense class:
    currency_code = db.Column(db.String(3), db.ForeignKey('currencies.code'), nullable=True)
    original_amount = db.Column(db.Float, nullable=True) # Amount in original currency
    category_id = db.Column(db.Integer, db.ForeignKey('categories.id'), nullable=True)
    currency = db.relationship('Currency', backref=db.backref('expenses', lazy=True))
    #imports
    transaction_type = db.Column(db.String(20), server_default='expense')  # 'expense', 'income', 'transfer'
    account_id = db.Column(db.Integer, db.ForeignKey('accounts.id', name='fk_expense_account'), nullable=True)
    external_id = db.Column(db.String(200), nullable=True)  # For tracking external transaction IDs
    import_source = db.Column(db.String(50), nullable=True)  # 'csv', 'simplefin', 'manual'

    account = db.relationship('Account', foreign_keys=[account_id], backref=db.backref('expenses', lazy=True))

      # For transfers, we need a destination account
    destination_account_id = db.Column(db.Integer, db.ForeignKey('accounts.id', name='fk_destination_account'), nullable=True)
    destination_account = db.relationship('Account', foreign_keys=[destination_account_id], backref=db.backref('incoming_transfers', lazy=True))
    
    
    @property
    def is_income(self):
        return self.transaction_type == 'income'
    
    @property
    def is_transfer(self):
        return self.transaction_type == 'transfer'
    
    @property
    def is_expense(self):
        return self.transaction_type == 'expense' or self.transaction_type is None

    def calculate_splits(self):
    
        # Get the user who paid
        payer = User.query.filter_by(id=self.paid_by).first()
        payer_name = payer.name if payer else "Unknown"
        payer_email = payer.id
        
        # Get all people this expense is split with
        split_with_ids = self.split_with.split(',') if self.split_with else []
        split_users = []
        
        for user_id in split_with_ids:
            user = User.query.filter_by(id=user_id.strip()).first()
            if user:
                split_users.append({
                    'id': user.id,
                    'name': user.name,
                    'email': user.id
                })
        
        # Handle case where original_amount is None by using amount
        original_amount = self.original_amount if self.original_amount is not None else self.amount
        
        # Set up result structure with both base and original currency
        result = {
            'payer': {
                'name': payer_name, 
                'email': payer_email,
                'amount': 0,  # Base currency amount
                'original_amount': original_amount,  # Original amount
                'currency_code': self.currency_code  # Original currency code
            },
            'splits': []
        }
        
        # Parse split details if available
        split_details = {}
        if self.split_details:
            try:
                if isinstance(self.split_details, str):
                    import json
                    split_details = json.loads(self.split_details)
                elif isinstance(self.split_details, dict):
                    split_details = self.split_details
            except Exception as e:
                # Log the error or handle it as appropriate
                print(f"Error parsing split_details for expense {self.id}: {str(e)}")
                split_details = {}
        
        if self.split_method == 'equal':
            # Count participants (include payer only if not already in splits)
            total_participants = len(split_users) + (1 if self.paid_by not in split_with_ids else 0)
            
            # Equal splits among all participants
            per_person = self.amount / total_participants if total_participants > 0 else 0
            per_person_original = original_amount / total_participants if total_participants > 0 else 0
            
            # Assign payer's portion (only if they're not already in the splits)
            if self.paid_by not in split_with_ids:
                result['payer']['amount'] = per_person
            else:
                result['payer']['amount'] = 0
            
            # Assign everyone else's portion
            for user in split_users:
                result['splits'].append({
                    'name': user['name'],
                    'email': user['email'],
                    'amount': per_person,
                    'original_amount': per_person_original,
                    'currency_code': self.currency_code
                })
                    
        elif self.split_method == 'percentage':
            # Use per-user percentages if available in split_details
            if split_details and isinstance(split_details, dict) and split_details.get('type') == 'percentage':
                percentages = split_details.get('values', {})
                total_assigned = 0
                total_original_assigned = 0
                
                # Calculate payer's amount if specified
                payer_percent = float(percentages.get(self.paid_by, 0))
                payer_amount = (self.amount * payer_percent) / 100
                payer_original_amount = (original_amount * payer_percent) / 100
                
                result['payer']['amount'] = payer_amount if self.paid_by not in split_with_ids else 0
                total_assigned += payer_amount if self.paid_by not in split_with_ids else 0
                total_original_assigned += payer_original_amount if self.paid_by not in split_with_ids else 0
                
                # Calculate each user's portion based on their percentage
                for user in split_users:
                    user_percent = float(percentages.get(user['id'], 0))
                    user_amount = (self.amount * user_percent) / 100
                    user_original_amount = (original_amount * user_percent) / 100
                    
                    result['splits'].append({
                        'name': user['name'],
                        'email': user['email'],
                        'amount': user_amount,
                        'original_amount': user_original_amount,
                        'currency_code': self.currency_code
                    })
                    total_assigned += user_amount
                    total_original_assigned += user_original_amount
                
                # Validate total (handle rounding errors)
                if abs(total_assigned - self.amount) > 0.01:
                    difference = self.amount - total_assigned
                    if result['splits']:
                        result['splits'][-1]['amount'] += difference
                    elif result['payer']['amount'] > 0:
                        result['payer']['amount'] += difference
                
            else:
                # Backward compatibility mode
                payer_percentage = self.split_value if self.split_value is not None else 0
                payer_amount = (self.amount * payer_percentage) / 100
                payer_original_amount = (original_amount * payer_percentage) / 100
                
                result['payer']['amount'] = payer_amount if self.paid_by not in split_with_ids else 0
                
                # Split remainder equally
                remaining = self.amount - result['payer']['amount']
                remaining_original = original_amount - payer_original_amount
                per_person = remaining / len(split_users) if split_users else 0
                per_person_original = remaining_original / len(split_users) if split_users else 0
                
                for user in split_users:
                    result['splits'].append({
                        'name': user['name'],
                        'email': user['email'],
                        'amount': per_person,
                        'original_amount': per_person_original,
                        'currency_code': self.currency_code
                    })
        
        elif self.split_method == 'custom':
            # Use per-user custom amounts if available in split_details
            if split_details and isinstance(split_details, dict) and split_details.get('type') == 'amount':
                amounts = split_details.get('values', {})
                total_assigned = 0
                total_original_assigned = 0
                
                # Set payer's amount if specified
                payer_amount = float(amounts.get(self.paid_by, 0))
                # For original amount, scale by the same proportion
                payer_ratio = payer_amount / self.amount if self.amount else 0
                payer_original_amount = original_amount * payer_ratio
                
                result['payer']['amount'] = payer_amount if self.paid_by not in split_with_ids else 0
                total_assigned += payer_amount if self.paid_by not in split_with_ids else 0
                
                # Set each user's amount
                for user in split_users:
                    user_amount = float(amounts.get(user['id'], 0))
                    # Scale original amount by same proportion
                    user_ratio = user_amount / self.amount if self.amount else 0
                    user_original_amount = original_amount * user_ratio
                    
                    result['splits'].append({
                        'name': user['name'],
                        'email': user['email'],
                        'amount': user_amount,
                        'original_amount': user_original_amount,
                        'currency_code': self.currency_code
                    })
                    total_assigned += user_amount
                
                # Validate total (handle rounding errors)
                if abs(total_assigned - self.amount) > 0.01:
                    difference = self.amount - total_assigned
                    if result['splits']:
                        result['splits'][-1]['amount'] += difference
                    elif result['payer']['amount'] > 0:
                        result['payer']['amount'] += difference
            else:
                # Backward compatibility mode
                payer_amount = self.split_value if self.split_value is not None else 0
                # Calculate the ratio of payer amount to total
                payer_ratio = payer_amount / self.amount if self.amount else 0
                payer_original_amount = original_amount * payer_ratio
                
                result['payer']['amount'] = payer_amount if self.paid_by not in split_with_ids else 0
                
                # Split remainder equally
                remaining = self.amount - result['payer']['amount']
                remaining_original = original_amount - payer_original_amount
                per_person = remaining / len(split_users) if split_users else 0
                per_person_original = remaining_original / len(split_users) if split_users else 0
                
                for user in split_users:
                    result['splits'].append({
                        'name': user['name'],
                        'email': user['email'],
                        'amount': per_person,
                        'original_amount': per_person_original,
                        'currency_code': self.currency_code
                    })

        return result

class RecurringExpense(db.Model):
    __tablename__ = 'recurring_expenses'
    id = db.Column(db.Integer, primary_key=True)
    description = db.Column(db.String(200), nullable=False)
    amount = db.Column(db.Float, nullable=False)
    card_used = db.Column(db.String(150), nullable=False)
    split_method = db.Column(db.String(20), nullable=False)  # 'equal', 'custom', 'percentage'
    split_value = db.Column(db.Float, nullable=True)
    split_details = db.Column(db.Text, nullable=True)  # JSON string
    paid_by = db.Column(db.String(50), nullable=False)
    user_id = db.Column(db.String(120), db.ForeignKey('users.id'), nullable=False)
    group_id = db.Column(db.Integer, db.ForeignKey('groups.id'), nullable=True)
    split_with = db.Column(db.String(500), nullable=True)  # Comma-separated list of user IDs
    
    # Recurring specific fields
    frequency = db.Column(db.String(20), nullable=False)  # 'daily', 'weekly', 'monthly', 'yearly'
    start_date = db.Column(db.DateTime, nullable=False)
    end_date = db.Column(db.DateTime, nullable=True)  # Optional end date
    last_created = db.Column(db.DateTime, nullable=True)  # Track last created instance
    active = db.Column(db.Boolean, default=True)
    
    # Relationships
    user = db.relationship('User', backref=db.backref('recurring_expenses', lazy=True))
    group = db.relationship('Group', backref=db.backref('recurring_expenses', lazy=True))
    expenses = db.relationship('Expense', backref=db.backref('recurring_source', lazy=True), 
                              foreign_keys='Expense.recurring_id')
    currency_code = db.Column(db.String(3), db.ForeignKey('currencies.code'), nullable=True)
    original_amount = db.Column(db.Float, nullable=True)  # Amount in original currency
    currency = db.relationship('Currency', backref=db.backref('recurring_expenses', lazy=True))
    category_id = db.Column(db.Integer, db.ForeignKey('categories.id'), nullable=True)
    category = db.relationship('Category', backref=db.backref('recurring_expenses', lazy=True))


    # Transaction type and account fields
    transaction_type = db.Column(db.String(20), default='expense')  # 'expense', 'income', 'transfer'
    account_id = db.Column(db.Integer, db.ForeignKey('accounts.id', name='fk_recurring_account'), nullable=True)
    account = db.relationship('Account', foreign_keys=[account_id], backref=db.backref('recurring_expenses', lazy=True))
    
    # For transfers
    destination_account_id = db.Column(db.Integer, db.ForeignKey('accounts.id', name='fk_recurring_destination'), nullable=True)
    destination_account = db.relationship('Account', foreign_keys=[destination_account_id], 
                                         backref=db.backref('recurring_incoming_transfers', lazy=True))

    def create_expense_instance(self, for_date=None):
        """Create a single expense instance from this recurring template"""
        if for_date is None:
            for_date = datetime.utcnow()
            
        # Copy data to create a new expense
        expense = Expense(
            description=self.description,
            amount=self.amount,
            date=for_date,
            card_used=self.card_used,
            split_method=self.split_method,
            split_value=self.split_value,
            split_details=self.split_details,
            paid_by=self.paid_by,
            user_id=self.user_id,
            group_id=self.group_id,
            split_with=self.split_with,
            category_id=self.category_id,
            recurring_id=self.id,  # Link to this recurring expense
            transaction_type=self.transaction_type,
            account_id=self.account_id,
            destination_account_id=self.destination_account_id if self.transaction_type == 'transfer' else None,
            currency_code=self.currency_code,
            original_amount=self.original_amount
        )
        
        # Update the last created date
        self.last_created = for_date
        
        return expense
    


class CategoryMapping(db.Model):
    __tablename__ = 'category_mappings'
    id = db.Column(db.Integer, primary_key=True)
    user_id = db.Column(db.String(120), db.ForeignKey('users.id'), nullable=False)
    keyword = db.Column(db.String(100), nullable=False)
    category_id = db.Column(db.Integer, db.ForeignKey('categories.id'), nullable=False)
    is_regex = db.Column(db.Boolean, default=False)  # Whether the keyword is a regex pattern
    priority = db.Column(db.Integer, default=0)  # Higher priority mappings take precedence
    match_count = db.Column(db.Integer, default=0)  # How many times this mapping has been used
    active = db.Column(db.Boolean, default=True)
    created_at = db.Column(db.DateTime, default=datetime.utcnow)
    
    # Relationships
    user = db.relationship('User', backref=db.backref('category_mappings', lazy=True))
    category = db.relationship('Category', backref=db.backref('mappings', lazy=True))
    
    def __repr__(self):
        return f"<CategoryMapping: '{self.keyword}' → {self.category.name}>"



# Tag-Expense Association Table

class Tag(db.Model):
    __tablename__ = 'tags'
    id = db.Column(db.Integer, primary_key=True)
    name = db.Column(db.String(50), nullable=False, unique=True)
    color = db.Column(db.String(20), default="#6c757d")  # Default color gray
    user_id = db.Column(db.String(120), db.ForeignKey('users.id'), nullable=False)
    created_at = db.Column(db.DateTime, default=datetime.utcnow)
    
    # Relationship
    user = db.relationship('User', backref=db.backref('tags', lazy=True))

        




class SimpleFin(db.Model):
    """
    Stores SimpleFin connection settings for a user
    """
    __tablename__ = 'SimpleFin'
    id = db.Column(db.Integer, primary_key=True)
    user_id = db.Column(db.String(120), db.ForeignKey('users.id'), nullable=False, unique=True)
    access_url = db.Column(db.Text, nullable=False)  # Encoded/encrypted access URL
    last_sync = db.Column(db.DateTime, nullable=True)
    enabled = db.Column(db.Boolean, default=True)
    sync_frequency = db.Column(db.String(20), default='daily')  # 'daily', 'weekly', etc.
    created_at = db.Column(db.DateTime, default=datetime.utcnow)
    updated_at = db.Column(db.DateTime, default=datetime.utcnow, onupdate=datetime.utcnow)
    temp_accounts = db.Column(db.Text, nullable=True)
    # Relationship with User
    user = db.relationship('User', backref=db.backref('SimpleFin', uselist=False, lazy=True))
    
    def __repr__(self):
        return f"<SimpleFin settings for user {self.user_id}>"


class IgnoredRecurringPattern(db.Model):
    """
    Stores patterns of recurring transactions that a user has chosen to ignore
    """
    __tablename__ = 'ignored_recurring_patterns'
    id = db.Column(db.Integer, primary_key=True)
    user_id = db.Column(db.String(120), db.ForeignKey('users.id'), nullable=False)
    pattern_key = db.Column(db.String(255), nullable=False)  # Unique pattern identifier
    description = db.Column(db.String(200), nullable=False)  # For reference
    amount = db.Column(db.Float, nullable=False)
    frequency = db.Column(db.String(20), nullable=False)
    ignore_date = db.Column(db.DateTime, nullable=False, default=datetime.utcnow)
    
    # Relationship with User
    user = db.relationship('User', backref=db.backref('ignored_patterns', lazy=True))
    
    # Ensure user can't ignore the same pattern twice
    __table_args__ = (db.UniqueConstraint('user_id', 'pattern_key'),)
    
    def __repr__(self):
        return f"<IgnoredPattern: {self.description} ({self.amount}) - {self.frequency}>"

            
     
#--------------------
# Budget
#--------------------

class Budget(db.Model):
    __tablename__ = 'budgets'
    id = db.Column(db.Integer, primary_key=True)
    user_id = db.Column(db.String(120), db.ForeignKey('users.id'), nullable=False)
    category_id = db.Column(db.Integer, db.ForeignKey('categories.id'), nullable=False)
    name = db.Column(db.String(100), nullable=True)  # Optional custom name for the budget
    amount = db.Column(db.Float, nullable=False)
    period = db.Column(db.String(20), nullable=False)  # 'weekly', 'monthly', 'yearly'
    include_subcategories = db.Column(db.Boolean, default=True)
    start_date = db.Column(db.DateTime, nullable=False, default=datetime.utcnow)
    is_recurring = db.Column(db.Boolean, default=True)
    active = db.Column(db.Boolean, default=True)
    created_at = db.Column(db.DateTime, default=datetime.utcnow)
    updated_at = db.Column(db.DateTime, default=datetime.utcnow, onupdate=datetime.utcnow)
    
    # Relationships
    user = db.relationship('User', backref=db.backref('budgets', lazy=True))
    category = db.relationship('Category', backref=db.backref('budgets', lazy=True))

    transaction_types = db.Column(db.String(100), default='expense')  # comma-separated list of types to include
    
    
    def get_current_period_dates(self):
        """Get start and end dates for the current budget period"""
        today = datetime.utcnow().replace(hour=0, minute=0, second=0, microsecond=0)
        
        if self.period == 'weekly':
            # Start of the week (Monday)
            start_of_week = today - timedelta(days=today.weekday())
            end_of_week = start_of_week + timedelta(days=6, hours=23, minutes=59, seconds=59)
            return start_of_week, end_of_week
            
        elif self.period == 'monthly':
            # Start of the month
            start_of_month = today.replace(day=1)
            # End of the month
            if today.month == 12:
                end_of_month = today.replace(year=today.year + 1, month=1, day=1) - timedelta(seconds=1)
            else:
                end_of_month = today.replace(month=today.month + 1, day=1) - timedelta(seconds=1)
            return start_of_month, end_of_month
            
        elif self.period == 'yearly':
            # Start of the year
            start_of_year = today.replace(month=1, day=1)
            # End of the year
            end_of_year = today.replace(year=today.year + 1, month=1, day=1) - timedelta(seconds=1)
            return start_of_year, end_of_year
            
        # Default to current day
        return today, today.replace(hour=23, minute=59, second=59)
    
    def calculate_spent_amount(self):
        """Calculate how much has been spent in this budget's category during the current period"""
        start_date, end_date = self.get_current_period_dates()
        
        # Base query: find all expenses in the relevant date range for this user
        # that have this category or are in subcategories (if include_subcategories is True)
        from sqlalchemy import or_
        
        if self.include_subcategories:
            # If this is a parent category, include subcategories
            subcategories = Category.query.filter_by(parent_id=self.category_id).all()
            subcategory_ids = [subcat.id for subcat in subcategories]
            
            # Include the parent category itself and all subcategories
            category_filter = or_(
                Expense.category_id == self.category_id,
                Expense.category_id.in_(subcategory_ids) if subcategory_ids else False
            )
        else:
            # Only include this specific category
            category_filter = (Expense.category_id == self.category_id)
        
        expenses = Expense.query.filter(
            Expense.user_id == self.user_id,
            Expense.date >= start_date,
            Expense.date <= end_date,
            category_filter
        ).all()
        
        # Calculate the total spent for these expenses
        # We only want to count the user's portion of shared expenses
        total_spent = 0.0
        for expense in expenses:
            splits = expense.calculate_splits()
            
            if expense.paid_by == self.user_id:
                # If user paid, add their own portion
                total_spent += splits['payer']['amount']
            else:
                # If someone else paid, find user's portion from splits
                for split in splits['splits']:
                    if split['email'] == self.user_id:
                        total_spent += split['amount']
                        break
        
        return total_spent
    
    def get_remaining_amount(self):
        """Calculate remaining budget amount"""
        spent = self.calculate_spent_amount()
        return self.amount - spent
    
    def get_progress_percentage(self):
        """Calculate budget usage as a percentage"""
        if self.amount <= 0:
            return 100  # Avoid division by zero
            
        spent = self.calculate_spent_amount()
        percentage = (spent / self.amount) * 100
        return min(percentage, 100)  # Cap at 100%
    
    def get_status(self):
        """Return the budget status: 'under', 'approaching', 'over'"""
        percentage = self.get_progress_percentage()
        
        if percentage >= 100:
            return 'over'
        elif percentage >= 85:
            return 'approaching'
        else:
            return 'under'
        


#--------------------
# AUTH AND UTILITIES
#--------------------

def login_required_dev(f):
    @wraps(f)
    def decorated_function(*args, **kwargs):
        if app.config['DEVELOPMENT_MODE']:
            if not current_user.is_authenticated:
                # Get or create dev user
                dev_user = User.query.filter_by(id=DEV_USER_EMAIL).first()
                if not dev_user:
                    dev_user = User(
                        id=DEV_USER_EMAIL,
                        name='Developer',
                        is_admin=True
                    )
                    dev_user.set_password(DEV_USER_PASSWORD)
                    db.session.add(dev_user)
                    db.session.commit()
                # Auto login dev user
                login_user(dev_user)
            return f(*args, **kwargs)
        # Normal authentication for non-dev mode - fixed implementation
        return login_required(f)(*args, **kwargs)
    return decorated_function

@login_manager.user_loader
def load_user(id):
    return User.query.filter_by(id=id).first()

def init_db():
    """Initialize the database"""
    with app.app_context():
        db.drop_all()  # This will drop all existing tables
        db.create_all()  # This will create new tables with current schema
        print("Database initialized successfully!")
        
        # Create dev user in development mode
        if app.config['DEVELOPMENT_MODE']:
            dev_user = User(
                id=DEV_USER_EMAIL,
                name='Developer',
                is_admin=True
            )
            dev_user.set_password(DEV_USER_PASSWORD)
            db.session.add(dev_user)
            db.session.commit()
            create_default_categories(dev_user.id)
            create_default_budgets(dev_user.id)
            print("Development user created:", DEV_USER_EMAIL)





#--------------------
# BUSINESS LOGIC FUNCTIONS
#--------------------

# enhance transfer detection
def calculate_asset_debt_trends(current_user):
    """
    Calculate asset and debt trends for a user's accounts
    """
    from datetime import datetime, timedelta
    
    # Initialize tracking
    monthly_assets = {}
    monthly_debts = {}
    
    # Get today's date and calculate a reasonable historical range (last 12 months)
    today = datetime.now()
    twelve_months_ago = today - timedelta(days=365)
    
    # Get all accounts for the user
    accounts = Account.query.filter_by(user_id=current_user.id).all()
    
    # Get user's preferred currency code
    user_currency_code = current_user.default_currency_code or 'USD'
    
    # Calculate true total assets and debts directly from accounts (for accurate current total)
    direct_total_assets = 0
    direct_total_debts = 0
    
    for account in accounts:
        # Get account's currency code, default to user's preferred currency
        account_currency_code = account.currency_code or user_currency_code
        
        # Convert account balance to user's currency if needed
        if account_currency_code != user_currency_code:
            converted_balance = convert_currency(account.balance, account_currency_code, user_currency_code)
        else:
            converted_balance = account.balance
        
        if account.type in ['checking', 'savings', 'investment'] and converted_balance > 0:
            direct_total_assets += converted_balance
        elif account.type in ['credit'] or converted_balance < 0:
            # For credit cards with negative balances (standard convention)
            direct_total_debts += abs(converted_balance)
    
    # Process each account for historical trends
    for account in accounts:
        # Get account's currency code, default to user's preferred currency
        account_currency_code = account.currency_code or user_currency_code
        
        # Categorize account types
        is_asset = account.type in ['checking', 'savings', 'investment'] and account.balance > 0
        is_debt = account.type in ['credit'] or account.balance < 0
        
        # Skip accounts with zero or near-zero balance
        if abs(account.balance or 0) < 0.01:
            continue
        
        # Get monthly transactions for this account
        transactions = Expense.query.filter(
            Expense.account_id == account.id,
            Expense.user_id == current_user.id,
            Expense.date >= twelve_months_ago
        ).order_by(Expense.date).all()
        
        # Track balance over time
        balance_history = {}
        current_balance = account.balance or 0
        
        # Start with the most recent balance
        balance_history[today.strftime('%Y-%m')] = current_balance
        
        # Process transactions to track historical balances
        for transaction in transactions:
            month_key = transaction.date.strftime('%Y-%m')
            
            # Consider currency conversion for each transaction if needed
            transaction_amount = transaction.amount
            if transaction.currency_code and transaction.currency_code != account_currency_code:
                transaction_amount = convert_currency(transaction_amount, transaction.currency_code, account_currency_code)
            
            # Adjust balance based on transaction
            if transaction.transaction_type == 'income':
                current_balance += transaction_amount
            elif transaction.transaction_type == 'expense' or transaction.transaction_type == 'transfer':
                current_balance -= transaction_amount
            
            # Update monthly balance
            balance_history[month_key] = current_balance
        
        # Convert balance history to user currency if needed
        if account_currency_code != user_currency_code:
            for month, balance in balance_history.items():
                balance_history[month] = convert_currency(balance, account_currency_code, user_currency_code)
        
        # Categorize and store balances
        for month, balance in balance_history.items():
            if is_asset:
                # For asset accounts, add positive balances to the monthly total
                monthly_assets[month] = monthly_assets.get(month, 0) + balance
            elif is_debt:
                # For debt accounts or negative balances, add the absolute value to the debt total
                monthly_debts[month] = monthly_debts.get(month, 0) + abs(balance)
    
    # Ensure consistent months across both series
    all_months = sorted(set(list(monthly_assets.keys()) + list(monthly_debts.keys())))
    
    # Fill in missing months with previous values or zero
    assets_trend = []
    debts_trend = []
    
    for month in all_months:
        assets_trend.append(monthly_assets.get(month, assets_trend[-1] if assets_trend else 0))
        debts_trend.append(monthly_debts.get(month, debts_trend[-1] if debts_trend else 0))
    
    # Use the directly calculated totals rather than the trend values for accuracy
    total_assets = direct_total_assets
    total_debts = direct_total_debts
    net_worth = total_assets - total_debts
    
    return {
        'months': all_months,
        'assets': assets_trend,
        'debts': debts_trend,
        'total_assets': total_assets,
        'total_debts': total_debts,
        'net_worth': net_worth
    }


def detect_internal_transfer(description, amount, account_id=None):
    """
    Detect if a transaction appears to be an internal transfer between accounts
    Returns a tuple of (is_transfer, source_account_id, destination_account_id)
    """
    # Default return values
    is_transfer = False
    source_account_id = account_id
    destination_account_id = None
    
    # Skip if no description or account
    if not description or not account_id:
        return is_transfer, source_account_id, destination_account_id
    
    # Normalize description for easier matching
    desc_lower = description.lower()
    
    # Common transfer-related keywords
    transfer_keywords = [
        'transfer', 'xfer', 'move', 'moved to', 'sent to', 'to account', 
        'from account', 'between accounts', 'internal', 'account to account',
        'trx to', 'trx from', 'trans to', 'trans from','ACH Withdrawal',
        'Robinhood', 'BK OF AMER VISA ONLINE PMT','Payment Thank You',


    ]
    
    # Check for transfer keywords in description
    if any(keyword in desc_lower for keyword in transfer_keywords):
        is_transfer = True
        
        # Try to identify the destination account
        # Get all user accounts
        user_accounts = Account.query.filter_by(user_id=current_user.id).all()
        
        # Look for account names in the description
        for account in user_accounts:
            # Skip the source account
            if account.id == account_id:
                continue
                
            # Check if account name appears in the description
            if account.name.lower() in desc_lower:
                # This is likely the destination account
                destination_account_id = account.id
                break
    
    return is_transfer, source_account_id, destination_account_id

# Update the determine_transaction_type function to detect internal transfers
def determine_transaction_type(row, current_account_id=None):
    """
    Determine transaction type based on row data from CSV import
    Now with enhanced internal transfer detection
    """
    type_column = request.form.get('type_column')
    negative_is_expense = 'negative_is_expense' in request.form
    
    # Get description column name (default to 'Description')
    description_column = request.form.get('description_column', 'Description')
    description = row.get(description_column, '').strip()
    
    # Get amount column name (default to 'Amount')
    amount_column = request.form.get('amount_column', 'Amount')
    amount_str = row.get(amount_column, '0').strip().replace('$', '').replace(',', '')
    
    try:
        amount = float(amount_str)
    except ValueError:
        amount = 0
    
    # First check for internal transfer
    if current_account_id:
        is_transfer, _, _ = detect_internal_transfer(description, amount, current_account_id)
        if is_transfer:
            return 'transfer'
    
    # Check if there's a specific transaction type column
    if type_column and type_column in row:
        type_value = row[type_column].strip().lower()
        
        # Map common terms to transaction types
        if type_value in ['expense', 'debit', 'purchase', 'payment', 'withdrawal']:
            return 'expense'
        elif type_value in ['income', 'credit', 'deposit', 'refund']:
            return 'income'
        elif type_value in ['transfer', 'move', 'xfer']:
            return 'transfer'
    
    # If no type column or unknown value, try to determine from description
    if description:
        # Common transfer keywords
        transfer_keywords = ['transfer', 'xfer', 'move', 'moved to', 'sent to', 'to account', 'between accounts']
        # Common income keywords
        income_keywords = ['salary', 'deposit', 'refund', 'interest', 'dividend', 'payment received']
        # Common expense keywords
        expense_keywords = ['payment', 'purchase', 'fee', 'subscription', 'bill']
        
        desc_lower = description.lower()
        
        # Check for keywords in description
        if any(keyword in desc_lower for keyword in transfer_keywords):
            return 'transfer'
        elif any(keyword in desc_lower for keyword in income_keywords):
            return 'income'
        elif any(keyword in desc_lower for keyword in expense_keywords):
            return 'expense'
    
    # If still undetermined, use amount sign
    try:
        # Determine type based on amount sign and settings
        if amount < 0 and negative_is_expense:
            return 'expense'
        elif amount > 0 and negative_is_expense:
            return 'income'
        elif amount < 0 and not negative_is_expense:
            return 'income'  # In some systems, negative means money coming in
        else:
            return 'expense'  # Default to expense for positive amounts
    except ValueError:
        # If amount can't be parsed, default to expense
        return 'expense'

def auto_categorize_transaction(description, user_id):
    """
    Automatically categorize a transaction based on its description
    Returns the best matching category ID or None if no match found
    """
    if not description:
        return None
        
    # Standardize description - lowercase and remove extra spaces
    description = description.strip().lower()
    
    # Get all active category mappings for the user
    mappings = CategoryMapping.query.filter_by(
        user_id=user_id,
        active=True
    ).order_by(CategoryMapping.priority.desc(), CategoryMapping.match_count.desc()).all()
    
    # Keep track of matches and their scores
    matches = []
    
    # Check each mapping
    for mapping in mappings:
        matched = False
        if mapping.is_regex:
            # Use regex pattern matching
            try:
                import re
                pattern = re.compile(mapping.keyword, re.IGNORECASE)
                if pattern.search(description):
                    matched = True
            except:
                # If regex is invalid, fall back to simple substring search
                matched = mapping.keyword.lower() in description
        else:
            # Simple substring matching
            matched = mapping.keyword.lower() in description
            
        if matched:
            # Calculate match score based on:
            # 1. Priority (user-defined importance)
            # 2. Usage count (previous successful matches)
            # 3. Keyword length (longer keywords are more specific)
            # 4. Keyword position (earlier in the string is better)
            score = (mapping.priority * 100) + (mapping.match_count * 10) + len(mapping.keyword)
            
            # Adjust score based on position (if simple keyword)
            if not mapping.is_regex:
                position = description.find(mapping.keyword.lower())
                if position == 0:  # Matches at the start
                    score += 50
                elif position > 0:  # Adjust based on how early it appears
                    score += max(0, 30 - position)
                    
            matches.append((mapping, score))
    
    # Sort matches by score, descending
    matches.sort(key=lambda x: x[1], reverse=True)
    
    # If we have any matches, increment the match count for the winner and return its category ID
    if matches:
        best_mapping = matches[0][0]
        best_mapping.match_count += 1
        db.session.commit()
        return best_mapping.category_id
    
    return None

def update_category_mappings(transaction_id, category_id, learn=False):
    """
    Update category mappings based on a manually categorized transaction
    If learn=True, create a new mapping based on this categorization
    """
    transaction = Expense.query.get(transaction_id)
    if not transaction or not category_id:
        return False
        
    if learn:
        # Extract a good keyword from the description
        keyword = extract_keywords(transaction.description)
        
        # Check if a similar mapping already exists
        existing = CategoryMapping.query.filter_by(
            user_id=transaction.user_id,
            keyword=keyword,
            active=True
        ).first()
        
        if existing:
            # Update the existing mapping
            existing.category_id = category_id
            existing.match_count += 1
            db.session.commit()
        else:
            # Create a new mapping
            new_mapping = CategoryMapping(
                user_id=transaction.user_id,
                keyword=keyword,
                category_id=category_id,
                match_count=1
            )
            db.session.add(new_mapping)
            db.session.commit()
        
        return True
        
    return False

def extract_keywords(description):
    """
    Extract meaningful keywords from a transaction description
    Returns the most significant word or phrase
    """
    if not description:
        return ""
        
    # Clean up description
    clean_desc = description.strip().lower()
    
    # Split into words
    words = clean_desc.split()
    
    # Remove common words that aren't useful for categorization
    stop_words = {'the', 'a', 'an', 'and', 'or', 'but', 'on', 'in', 'with', 'for', 'to', 'from', 'by', 'at', 'of'}
    filtered_words = [w for w in words if w not in stop_words and len(w) > 2]
    
    if not filtered_words:
        # If no good words remain, use the longest word from the original
        return max(words, key=len) if words else ""
    
    # Use the longest remaining word as the keyword
    # This is a simple approach - could be improved with more sophisticated NLP
    return max(filtered_words, key=len)



def determine_transaction_type(row):
    """Determine transaction type based on row data from CSV import"""
    type_column = request.form.get('type_column')
    negative_is_expense = 'negative_is_expense' in request.form
    
    # Check if there's a specific transaction type column
    if type_column and type_column in row:
        type_value = row[type_column].strip().lower()
        
        # Map common terms to transaction types
        if type_value in ['expense', 'debit', 'purchase', 'payment', 'withdrawal']:
            return 'expense'
        elif type_value in ['income', 'credit', 'deposit', 'refund']:
            return 'income'
        elif type_value in ['transfer', 'move']:
            return 'transfer'
    
    # If no type column or unknown value, try to determine from amount sign
    amount_str = row[request.form.get('amount_column', 'Amount')].strip().replace('$', '').replace(',', '')
    try:
        amount = float(amount_str)
        # Determine type based on amount sign and settings
        if amount < 0 and negative_is_expense:
            return 'expense'
        elif amount > 0 and negative_is_expense:
            return 'income'
        elif amount < 0 and not negative_is_expense:
            return 'income'  # In some systems, negative means money coming in
        else:
            return 'expense'  # Default to expense for positive amounts
    except ValueError:
        # If amount can't be parsed, default to expense
        return 'expense'

def get_category_id(category_name, description=None, user_id=None):
    """Find, create, or auto-suggest a category based on name and description"""
    # Clean the category name
    category_name = category_name.strip() if category_name else ""
    
    # If we have a user ID and no category name but have a description
    if user_id and not category_name and description:
        # Try to auto-categorize based on description
        auto_category_id = auto_categorize_transaction(description, user_id)
        if auto_category_id:
            return auto_category_id
    
    # If we have a category name, try to find it
    if category_name:
        # Try to find an exact match first
        category = Category.query.filter(
            Category.user_id == user_id if user_id else current_user.id,
            func.lower(Category.name) == func.lower(category_name)
        ).first()
        
        if category:
            return category.id
        
        # Try to find a partial match in subcategories
        subcategory = Category.query.filter(
            Category.user_id == user_id if user_id else current_user.id,
            Category.parent_id.isnot(None),
            func.lower(Category.name).like(f"%{category_name.lower()}%")
        ).first()
        
        if subcategory:
            return subcategory.id
        
        # Try to find a partial match in parent categories
        parent_category = Category.query.filter(
            Category.user_id == user_id if user_id else current_user.id,
            Category.parent_id.is_(None),
            func.lower(Category.name).like(f"%{category_name.lower()}%")
        ).first()
        
        if parent_category:
            return parent_category.id
        
        # If auto-categorize is enabled, create a new category
        if 'auto_categorize' in request.form:
            # Find "Other" category as parent
            other_category = Category.query.filter_by(
                name='Other',
                user_id=user_id if user_id else current_user.id,
                is_system=True
            ).first()
            
            new_category = Category(
                name=category_name[:50],  # Limit to 50 chars
                icon='fa-tag',
                color='#6c757d',
                parent_id=other_category.id if other_category else None,
                user_id=user_id if user_id else current_user.id
            )
            
            db.session.add(new_category)
            db.session.flush()  # Get ID without committing
            
            return new_category.id
    
    # If we still don't have a category, try auto-categorization again with the description
    if description and user_id:
        # Try to auto-categorize based on description
        auto_category_id = auto_categorize_transaction(description, user_id)
        if auto_category_id:
            return auto_category_id
    
    # Default to None if no match found and auto-categorize is off
    return None


def create_default_category_mappings(user_id):
    """Create default category mappings for a new user"""
    # Check if user already has any mappings
    existing_mappings_count = CategoryMapping.query.filter_by(user_id=user_id).count()
    
    # Only create defaults if user has no mappings
    if existing_mappings_count > 0:
        return
    
    # Get user's categories to map to
    # We'll need to find the appropriate category IDs for the current user
    categories = {}
    
    # Find common top-level categories
    for category_name in ["Food", "Transportation", "Housing", "Shopping", "Entertainment", "Health", "Personal", "Other"]:
        category = Category.query.filter_by(
            user_id=user_id,
            name=category_name,
            parent_id=None
        ).first()
        
        if category:
            categories[category_name.lower()] = category.id
            
            # Also get subcategories
            for subcategory in category.subcategories:
                categories[subcategory.name.lower()] = subcategory.id
    
    # If we couldn't find any categories, we can't create mappings
    if not categories:
        app.logger.warning(f"Could not create default category mappings for user {user_id}: no categories found")
        return
    
    # Default mappings as (keyword, category_key, is_regex, priority)
    default_mappings = [
        # Food & Dining
        ("grocery", "groceries", False, 5),
        ("groceries", "groceries", False, 5),
        ("supermarket", "groceries", False, 5),
        ("walmart", "groceries", False, 3),
        ("target", "groceries", False, 3),
        ("costco", "groceries", False, 5),
        ("safeway", "groceries", False, 5),
        ("kroger", "groceries", False, 5),
        ("aldi", "groceries", False, 5),
        ("trader joe", "groceries", False, 5),
        ("whole foods", "groceries", False, 5),
        ("wegmans", "groceries", False, 5),
        ("publix", "groceries", False, 5),
        ("sprouts", "groceries", False, 5),
        ("sams club", "groceries", False, 5),

        # Restaurants
        ("restaurant", "restaurants", False, 5),
        ("dining", "restaurants", False, 5),
        ("takeout", "restaurants", False, 5),
        ("doordash", "restaurants", False, 5),
        ("ubereats", "restaurants", False, 5),
        ("grubhub", "restaurants", False, 5),
        ("mcdonald", "restaurants", False, 5),
        ("burger", "restaurants", False, 4),
        ("pizza", "restaurants", False, 4),
        ("chipotle", "restaurants", False, 5),
        ("panera", "restaurants", False, 5),
        ("kfc", "restaurants", False, 5),
        ("wendy's", "restaurants", False, 5),
        ("taco bell", "restaurants", False, 5),
        ("chick-fil-a", "restaurants", False, 5),
        ("five guys", "restaurants", False, 5),
        ("ihop", "restaurants", False, 5),
        ("denny's", "restaurants", False, 5),

        # Coffee shops
        ("starbucks", "coffee shops", False, 5),
        ("coffee", "coffee shops", False, 4),
        ("dunkin", "coffee shops", False, 5),
        ("peet", "coffee shops", False, 5),
        ("tim hortons", "coffee shops", False, 5),

        # Gas & Transportation
        ("gas station", "gas", False, 5),
        ("gasoline", "gas", False, 5),
        ("fuel", "gas", False, 5),
        ("chevron", "gas", False, 5),
        ("shell", "gas", False, 5),
        ("exxon", "gas", False, 5),
        ("tesla supercharger", "gas", False, 5),
        ("ev charging", "gas", False, 5),

        # Rideshare & Transit
        ("uber", "rideshare", False, 5),
        ("lyft", "rideshare", False, 5),
        ("taxi", "rideshare", False, 5),
        ("transit", "public transit", False, 5),
        ("subway", "public transit", False, 5),
        ("bus", "public transit", False, 5),
        ("train", "public transit", False, 5),
        ("amtrak", "public transit", False, 5),
        ("greyhound", "public transit", False, 5),
        ("parking", "transportation", False, 5),
        ("toll", "transportation", False, 5),
        ("bike share", "transportation", False, 5),
        ("scooter rental", "transportation", False, 5),

        # Housing & Utilities
        ("rent", "rent/mortgage", False, 5),
        ("mortgage", "rent/mortgage", False, 5),
        ("airbnb", "rent/mortgage", False, 5),
        ("vrbo", "rent/mortgage", False, 5),
        ("water bill", "utilities", False, 5),
        ("electric", "utilities", False, 5),
        ("utility", "utilities", False, 5),
        ("utilities", "utilities", False, 5),
        ("internet", "utilities", False, 5),
        ("Ngrid", "utilities", False, 5),
        ("maintenance", "home maintenance", False, 4),
        ("repair", "home maintenance", False, 4),
        ("hvac", "home maintenance", False, 5),
        ("pest control", "home maintenance", False, 5),
        ("home security", "home maintenance", False, 5),
        ("home depot", "home maintenance", False, 5),
        ("lowe's", "home maintenance", False, 5),

        # Shopping
        ("amazon", "shopping", False, 5),
        ("ebay", "shopping", False, 5),
        ("etsy", "shopping", False, 5),
        ("clothing", "clothing", False, 5),
        ("apparel", "clothing", False, 5),
        ("shoes", "clothing", False, 5),
        ("electronics", "electronics", False, 5),
        ("best buy", "electronics", False, 5),
        ("apple", "electronics", False, 5),
        ("microsoft", "electronics", False, 5),
        ("furniture", "shopping", False, 5),
        ("homegoods", "shopping", False, 5),
        ("ikea", "shopping", False, 5),
        ("tj maxx", "shopping", False, 5),
        ("marshalls", "shopping", False, 5),
        ("nordstrom", "shopping", False, 5),
        ("macys", "shopping", False, 5),
        ("zara", "shopping", False, 5),
        ("uniqlo", "shopping", False, 5),
        ("shein", "shopping", False, 5),

        # Entertainment & Subscriptions
        ("movie", "movies", False, 5),
        ("cinema", "movies", False, 5),
        ("theater", "movies", False, 5),
        ("amc", "movies", False, 5),
        ("regal", "movies", False, 5),
        ("netflix", "subscriptions", False, 5),
        ("hulu", "subscriptions", False, 5),
        ("spotify", "subscriptions", False, 5),
        ("apple music", "subscriptions", False, 5),
        ("disney+", "subscriptions", False, 5),
        ("hbo", "subscriptions", False, 5),
        ("prime video", "subscriptions", False, 5),
        ("paramount+", "subscriptions", False, 5),
        ("game", "entertainment", False, 4),
        ("playstation", "entertainment", False, 5),
        ("xbox", "entertainment", False, 5),
        ("nintendo", "entertainment", False, 5),
        ("concert", "entertainment", False, 5),
        ("festival", "entertainment", False, 5),
        ("sports ticket", "entertainment", False, 5),

        # Health & Wellness
        ("gym", "health", False, 5),
        ("fitness", "health", False, 5),
        ("doctor", "health", False, 5),
        ("dentist", "health", False, 5),
        ("hospital", "health", False, 5),
        ("pharmacy", "health", False, 5),
        ("walgreens", "health", False, 5),
        ("cvs", "health", False, 5),
        ("rite aid", "health", False, 5),
        ("vision", "health", False, 5),
        ("glasses", "health", False, 5),
        ("contacts", "health", False, 5),
        ("insurance", "health", False, 5),
    ]

    
    # Create the mappings
    for keyword, category_key, is_regex, priority in default_mappings:
        # Check if we have a matching category for this keyword
        if category_key in categories:
            category_id = categories[category_key]
            
            # Create the mapping
            mapping = CategoryMapping(
                user_id=user_id,
                keyword=keyword,
                category_id=category_id,
                is_regex=is_regex,
                priority=priority,
                match_count=0,
                active=True
            )
            
            db.session.add(mapping)
    
    # Commit all mappings at once
    try:
        db.session.commit()
        app.logger.info(f"Created default category mappings for user {user_id}")
    except Exception as e:
        db.session.rollback()
        app.logger.error(f"Error creating default category mappings: {str(e)}")

# Then modify the existing create_default_categories function to also create mappings:

def create_default_categories(user_id):
    """Create default expense categories for a new user"""
    default_categories = [
        # Housing
        {"name": "Housing", "icon": "fa-home", "color": "#3498db", "subcategories": [
            {"name": "Rent/Mortgage", "icon": "fa-building", "color": "#3498db"},
            {"name": "Utilities", "icon": "fa-bolt", "color": "#3498db"},
            {"name": "Home Maintenance", "icon": "fa-tools", "color": "#3498db"}
        ]},
        # Food
        {"name": "Food", "icon": "fa-utensils", "color": "#e74c3c", "subcategories": [
            {"name": "Groceries", "icon": "fa-shopping-basket", "color": "#e74c3c"},
            {"name": "Restaurants", "icon": "fa-hamburger", "color": "#e74c3c"},
            {"name": "Coffee Shops", "icon": "fa-coffee", "color": "#e74c3c"}
        ]},
        # Transportation
        {"name": "Transportation", "icon": "fa-car", "color": "#2ecc71", "subcategories": [
            {"name": "Gas", "icon": "fa-gas-pump", "color": "#2ecc71"},
            {"name": "Public Transit", "icon": "fa-bus", "color": "#2ecc71"},
            {"name": "Rideshare", "icon": "fa-taxi", "color": "#2ecc71"}
        ]},
        # Shopping
        {"name": "Shopping", "icon": "fa-shopping-cart", "color": "#9b59b6", "subcategories": [
            {"name": "Clothing", "icon": "fa-tshirt", "color": "#9b59b6"},
            {"name": "Electronics", "icon": "fa-laptop", "color": "#9b59b6"},
            {"name": "Gifts", "icon": "fa-gift", "color": "#9b59b6"}
        ]},
        # Entertainment
        {"name": "Entertainment", "icon": "fa-film", "color": "#f39c12", "subcategories": [
            {"name": "Movies", "icon": "fa-ticket-alt", "color": "#f39c12"},
            {"name": "Music", "icon": "fa-music", "color": "#f39c12"},
            {"name": "Subscriptions", "icon": "fa-play-circle", "color": "#f39c12"}
        ]},
        # Health
        {"name": "Health", "icon": "fa-heartbeat", "color": "#1abc9c", "subcategories": [
            {"name": "Medical", "icon": "fa-stethoscope", "color": "#1abc9c"},
            {"name": "Pharmacy", "icon": "fa-prescription-bottle", "color": "#1abc9c"},
            {"name": "Fitness", "icon": "fa-dumbbell", "color": "#1abc9c"}
        ]},
        # Personal
        {"name": "Personal", "icon": "fa-user", "color": "#34495e", "subcategories": [
            {"name": "Self-care", "icon": "fa-spa", "color": "#34495e"},
            {"name": "Education", "icon": "fa-graduation-cap", "color": "#34495e"}
        ]},
        # Other
        {"name": "Other", "icon": "fa-question-circle", "color": "#95a5a6", "is_system": True}
    ]

    for cat_data in default_categories:
        subcategories = cat_data.pop('subcategories', [])
        category = Category(user_id=user_id, **cat_data)
        db.session.add(category)
        db.session.flush()  # Get the ID without committing

        for subcat_data in subcategories:
            subcat = Category(user_id=user_id, parent_id=category.id, **subcat_data)
            db.session.add(subcat)

    db.session.commit()
    
    # Create default category mappings after creating categories
    create_default_category_mappings(user_id)

def create_default_budgets(user_id):
    """Create default budget templates for a new user, all deactivated by default"""
    from app import db, Budget, Category
    
    # Get the user's categories first
    categories = Category.query.filter_by(user_id=user_id).all()
    category_map = {}
    
    # Create a map of category types to their IDs
    for category in categories:
        if category.name == "Housing":
            category_map['housing'] = category.id
        elif category.name == "Food":
            category_map['food'] = category.id
        elif category.name == "Transportation":
            category_map['transportation'] = category.id
        elif category.name == "Entertainment":
            category_map['entertainment'] = category.id
        elif category.name == "Shopping":
            category_map['shopping'] = category.id
        elif category.name == "Health":
            category_map['health'] = category.id
        elif category.name == "Personal":
            category_map['personal'] = category.id
        elif category.name == "Other":
            category_map['other'] = category.id
    
    # Default budget templates with realistic amounts
    default_budgets = [
        {
            'name': 'Monthly Housing Budget',
            'category_type': 'housing',
            'amount': 1200,
            'period': 'monthly',
            'include_subcategories': True
        },
        {
            'name': 'Monthly Food Budget',
            'category_type': 'food',
            'amount': 600,
            'period': 'monthly',
            'include_subcategories': True
        },
        {
            'name': 'Monthly Transportation',
            'category_type': 'transportation',
            'amount': 400,
            'period': 'monthly',
            'include_subcategories': True
        },
        {
            'name': 'Monthly Entertainment',
            'category_type': 'entertainment',
            'amount': 200,
            'period': 'monthly',
            'include_subcategories': True
        },
        {
            'name': 'Monthly Shopping',
            'category_type': 'shopping',
            'amount': 300,
            'period': 'monthly',
            'include_subcategories': True
        },
        {
            'name': 'Monthly Healthcare',
            'category_type': 'health',
            'amount': 150,
            'period': 'monthly',
            'include_subcategories': True
        },
        {
            'name': 'Monthly Personal',
            'category_type': 'personal',
            'amount': 200,
            'period': 'monthly',
            'include_subcategories': True
        },
        {
            'name': 'Weekly Grocery Budget',
            'category_type': 'food',  # Will use subcategory if available
            'amount': 150,
            'period': 'weekly',
            'include_subcategories': False,
            'subcategory_name': 'Groceries'  # Try to find this subcategory
        },
        {
            'name': 'Weekly Dining Out',
            'category_type': 'food',  # Will use subcategory if available
            'amount': 75,
            'period': 'weekly',
            'include_subcategories': False,
            'subcategory_name': 'Restaurants'  # Try to find this subcategory
        },
        {
            'name': 'Monthly Subscriptions',
            'category_type': 'entertainment',  # Will use subcategory if available
            'amount': 50,
            'period': 'monthly',
            'include_subcategories': False,
            'subcategory_name': 'Subscriptions'  # Try to find this subcategory
        },
        {
            'name': 'Annual Vacation',
            'category_type': 'personal',
            'amount': 1500,
            'period': 'yearly',
            'include_subcategories': False
        }
    ]
    
    # Add budgets to database
    budgets_added = 0
    
    for budget_template in default_budgets:
        # Determine the category ID to use
        category_id = None
        cat_type = budget_template['category_type']
        
        if cat_type in category_map:
            category_id = category_map[cat_type]
            
            # Check for subcategory if specified
            if 'subcategory_name' in budget_template:
                # Find the category
                main_category = Category.query.get(category_id)
                if main_category and hasattr(main_category, 'subcategories'):
                    # Look for matching subcategory
                    for subcat in main_category.subcategories:
                        if budget_template['subcategory_name'].lower() in subcat.name.lower():
                            category_id = subcat.id
                            break
        
        # If we have a valid category, create the budget
        if category_id:
            new_budget = Budget(
                user_id=user_id,
                category_id=category_id,
                name=budget_template['name'],
                amount=budget_template['amount'],
                period=budget_template['period'],
                include_subcategories=budget_template.get('include_subcategories', True),
                start_date=datetime.utcnow(),
                is_recurring=True,
                active=False,  # Deactivated by default
                created_at=datetime.utcnow(),
                updated_at=datetime.utcnow()
            )
            
            db.session.add(new_budget)
            budgets_added += 1
    
    if budgets_added > 0:
        db.session.commit()
        
    return budgets_added

def update_currency_rates():
    """
    Update currency exchange rates using a public API
    Returns the number of currencies updated or -1 on error
    """
    try:
        # Get the base currency
        base_currency = Currency.query.filter_by(is_base=True).first()
        if not base_currency:
            app.logger.error("No base currency found. Cannot update rates.")
            return -1
            
        base_code = base_currency.code
        
        # Use ExchangeRate-API (free tier - https://www.exchangerate-api.com/)
        # Or you can use another free API like https://frankfurter.app/
        response = requests.get(f'https://api.frankfurter.app/latest?from={base_code}')
        
        if response.status_code != 200:
            app.logger.error(f"API request failed with status code {response.status_code}")
            return -1
        
        data = response.json()
        rates = data.get('rates', {})
        
        # Get all currencies except base
        currencies = Currency.query.filter(Currency.code != base_code).all()
        updated_count = 0
        
        # Update rates
        for currency in currencies:
            if currency.code in rates:
                currency.rate_to_base = 1 / rates[currency.code]  # Convert to base currency rate
                currency.last_updated = datetime.utcnow()
                updated_count += 1
            else:
                app.logger.warning(f"No rate found for {currency.code}")
        
        # Commit changes
        db.session.commit()
        app.logger.info(f"Updated {updated_count} currency rates")
        return updated_count
        
    except Exception as e:
        app.logger.error(f"Error updating currency rates: {str(e)}")
        return -1
def init_default_currencies():
    """Initialize the default currencies in the database"""
    with app.app_context():
        # Check if any currencies exist
        if Currency.query.count() == 0:
            # Add USD as base currency
            usd = Currency(
                code='USD',
                name='US Dollar',
                symbol='$',
                rate_to_base=1.0,
                is_base=True
            )
            
            # Add some common currencies
            eur = Currency(
                code='EUR',
                name='Euro',
                symbol='€',
                rate_to_base=1.1,  # Example rate
                is_base=False
            )
            
            gbp = Currency(
                code='GBP',
                name='British Pound',
                symbol='£',
                rate_to_base=1.3,  # Example rate
                is_base=False
            )
            
            jpy = Currency(
                code='JPY',
                name='Japanese Yen',
                symbol='¥',
                rate_to_base=0.0091,  # Example rate
                is_base=False
            )
            
            db.session.add(usd)
            db.session.add(eur)
            db.session.add(gbp)
            db.session.add(jpy)
            
            try:
                db.session.commit()
                print("Default currencies initialized")
            except Exception as e:
                db.session.rollback()
                print(f"Error initializing currencies: {str(e)}")


def convert_currency(amount, from_code, to_code):
    """Convert an amount from one currency to another"""
    if from_code == to_code:
        return amount
    
    from_currency = Currency.query.filter_by(code=from_code).first()
    to_currency = Currency.query.filter_by(code=to_code).first()
    
    if not from_currency or not to_currency:
        return amount  # Return original if either currency not found
    
    # Get base currency for reference
    base_currency = Currency.query.filter_by(is_base=True).first()
    if not base_currency:
        return amount  # Cannot convert without a base currency
    
    # First convert amount to base currency
    if from_code == base_currency.code:
        # Amount is already in base currency
        amount_in_base = amount
    else:
        # Convert from source currency to base currency
        # The rate_to_base represents how much of the base currency 
        # equals 1 unit of this currency
        amount_in_base = amount * from_currency.rate_to_base
    
    # Then convert from base currency to target currency
    if to_code == base_currency.code:
        # Target is base currency, so we're done
        return amount_in_base
    else:
        # Convert from base currency to target currency
        # We divide by the target currency's rate_to_base to get 
        # the equivalent amount in the target currency
        return amount_in_base / to_currency.rate_to_base

def create_scheduled_expenses():
    """Create expense instances for active recurring expenses"""
    today = datetime.utcnow().replace(hour=0, minute=0, second=0, microsecond=0)
    
    # Find active recurring expenses
    active_recurring = RecurringExpense.query.filter_by(active=True).all()
    
    for recurring in active_recurring:
        # Skip if end date is set and passed
        if recurring.end_date and recurring.end_date < today:
            continue
            
        # Determine if we need to create an expense based on frequency and last created date
        create_expense = False
        last_date = recurring.last_created or recurring.start_date
        
        if recurring.frequency == 'daily':
            # Create if last was created yesterday or earlier
            if (today - last_date).days >= 1:
                create_expense = True
                
        elif recurring.frequency == 'weekly':
            # Create if last was created 7 days ago or more
            if (today - last_date).days >= 7:
                create_expense = True
                
        elif recurring.frequency == 'monthly':
            # Create if we're in a new month from the last creation
            last_month = last_date.month
            last_year = last_date.year
            
            current_month = today.month
            current_year = today.year
            
            if current_year > last_year or (current_year == last_year and current_month > last_month):
                create_expense = True
                
        elif recurring.frequency == 'yearly':
            # Create if we're in a new year from the last creation
            if today.year > last_date.year:
                create_expense = True
        
        # Create the expense if needed
        if create_expense:
            expense = recurring.create_expense_instance(today)
            db.session.add(expense)
    
    # Commit all changes
    if active_recurring:
        db.session.commit()
def calculate_iou_data(expenses, users):
    """Calculate who owes whom money based on expenses"""
    # Initialize data structure
    iou_data = {
        'owes_me': {},  # People who owe current user
        'i_owe': {},    # People current user owes
        'net_balance': 0  # Overall balance (positive if owed money)
    }
    
    # Calculate balances
    for expense in expenses:
        splits = expense.calculate_splits()
        
        # If current user is the payer
        if expense.paid_by == current_user.id:
            # Track what others owe current user
            for split in splits['splits']:
                user_id = split['email']
                user_name = split['name']
                amount = split['amount']
                
                if user_id not in iou_data['owes_me']:
                    iou_data['owes_me'][user_id] = {'name': user_name, 'amount': 0}
                iou_data['owes_me'][user_id]['amount'] += amount
        
        # If current user is in the splits (but not the payer)
        elif current_user.id in [split['email'] for split in splits['splits']]:
            payer_id = expense.paid_by
            payer = User.query.filter_by(id=payer_id).first()
            
            # Find current user's split amount
            current_user_split = next((split['amount'] for split in splits['splits'] if split['email'] == current_user.id), 0)
            
            if payer_id not in iou_data['i_owe']:
                iou_data['i_owe'][payer_id] = {'name': payer.name, 'amount': 0}
            iou_data['i_owe'][payer_id]['amount'] += current_user_split
    
    # Calculate net balance
    total_owed = sum(data['amount'] for data in iou_data['owes_me'].values())
    total_owing = sum(data['amount'] for data in iou_data['i_owe'].values())
    iou_data['net_balance'] = total_owed - total_owing
    
    return iou_data

def calculate_balances(user_id):
    """Calculate balances between the current user and all other users"""
    balances = {}
    
    # Step 1: Calculate balances from expenses
    expenses = Expense.query.filter(
        or_(
            Expense.paid_by == user_id,
            Expense.split_with.like(f'%{user_id}%')
        )
    ).all()
    
    for expense in expenses:
        splits = expense.calculate_splits()
        
        # If current user paid for the expense
        if expense.paid_by == user_id:
            # Add what others owe to current user
            for split in splits['splits']:
                other_user_id = split['email']
                if other_user_id != user_id:
                    if other_user_id not in balances:
                        other_user = User.query.filter_by(id=other_user_id).first()
                        balances[other_user_id] = {
                            'user_id': other_user_id,
                            'name': other_user.name if other_user else 'Unknown',
                            'email': other_user_id,
                            'amount': 0
                        }
                    balances[other_user_id]['amount'] += split['amount']
        else:
            # If someone else paid and current user owes them
            payer_id = expense.paid_by
            
            # Find current user's portion
            current_user_portion = 0
            
            # Check if current user is in the splits
            for split in splits['splits']:
                if split['email'] == user_id:
                    current_user_portion = split['amount']
                    break
            
            if current_user_portion > 0:
                if payer_id not in balances:
                    payer = User.query.filter_by(id=payer_id).first()
                    balances[payer_id] = {
                        'user_id': payer_id,
                        'name': payer.name if payer else 'Unknown',
                        'email': payer_id,
                        'amount': 0
                    }
                balances[payer_id]['amount'] -= current_user_portion
    
    # Step 2: Adjust balances based on settlements
    settlements = Settlement.query.filter(
        or_(
            Settlement.payer_id == user_id,
            Settlement.receiver_id == user_id
        )
    ).all()
    
    for settlement in settlements:
        if settlement.payer_id == user_id:
            # Current user paid money to someone else
            other_user_id = settlement.receiver_id
            if other_user_id not in balances:
                other_user = User.query.filter_by(id=other_user_id).first()
                balances[other_user_id] = {
                    'user_id': other_user_id,
                    'name': other_user.name if other_user else 'Unknown',
                    'email': other_user_id,
                    'amount': 0
                }
            # FIX: When current user pays someone, it INCREASES how much they owe the current user
            # Change from -= to += 
            balances[other_user_id]['amount'] += settlement.amount
            
        elif settlement.receiver_id == user_id:
            # Current user received money from someone else
            other_user_id = settlement.payer_id
            if other_user_id not in balances:
                other_user = User.query.filter_by(id=other_user_id).first()
                balances[other_user_id] = {
                    'user_id': other_user_id,
                    'name': other_user.name if other_user else 'Unknown',
                    'email': other_user_id,
                    'amount': 0
                }
            # FIX: When current user receives money, it DECREASES how much they're owed
            # Change from += to -=
            balances[other_user_id]['amount'] -= settlement.amount
    
    # Return only non-zero balances
    return [balance for balance in balances.values() if abs(balance['amount']) > 0.01]

def get_base_currency():
    """Get the current user's default currency or fall back to base currency if not set"""
    if current_user.is_authenticated and current_user.default_currency_code and current_user.default_currency:
        # User has set a default currency, use that
        return {
            'code': current_user.default_currency.code,
            'symbol': current_user.default_currency.symbol,
            'name': current_user.default_currency.name
        }
    else:
        # Fall back to system base currency if user has no preference
        base_currency = Currency.query.filter_by(is_base=True).first()
        if not base_currency:
            # Default to USD if no base currency is set
            return {'code': 'USD', 'symbol': '$', 'name': 'US Dollar'}
        return {
            'code': base_currency.code,
            'symbol': base_currency.symbol,
            'name': base_currency.name
        }

def send_welcome_email(user):
    """
    Send a welcome email to a newly registered user
    """
    try:
        subject = "Welcome to Dollar Dollar Bill Y'all!"
        
        # Create welcome email body
        body_html = f"""
        <html>
        <head>
            <style>
                body {{ font-family: Arial, sans-serif; line-height: 1.6; color: #333; }}
                .container {{ max-width: 600px; margin: 0 auto; padding: 20px; }}
                .header {{ background-color: #15803d; color: white; padding: 10px 20px; text-align: center; border-radius: 5px 5px 0 0; }}
                .content {{ background-color: #f9f9f9; padding: 20px; border-radius: 0 0 5px 5px; }}
                .footer {{ text-align: center; margin-top: 20px; font-size: 12px; color: #777; }}
                .button {{ display: inline-block; background-color: #15803d; color: white; padding: 10px 20px; text-decoration: none; border-radius: 5px; margin-top: 15px; }}
            </style>
        </head>
        <body>
            <div class="container">
                <div class="header">
                    <h1>Welcome to Dollar Dollar Bill Y'all!</h1>
                </div>
                <div class="content">
                    <h2>Hi {user.name},</h2>
                    <p>Thank you for joining our expense tracking app. We're excited to help you manage your finances effectively!</p>
                    
                    <h3>Getting Started:</h3>
                    <ol>
                        <li>Add your first expense from the dashboard</li>
                        <li>Create groups to share expenses with friends or family</li>
                        <li>Track your spending patterns in the stats section</li>
                    </ol>
                    
                    <p>If you have any questions or need assistance, please don't hesitate to contact us.</p>
                    
                    <a href="{request.host_url}" class="button">Go to Dashboard</a>
                </div>
                <div class="footer">
                    <p>This email was sent to {user.id}. If you didn't create this account, please ignore this email.</p>
                </div>
            </div>
        </body>
        </html>
        """
        
        # Simple text version for clients that don't support HTML
        body_text = f"""
        Welcome to Dollar Dollar Bill Y'all!
        
        Hi {user.name},
        
        Thank you for joining our expense tracking app. We're excited to help you manage your finances effectively!
        
        Getting Started:
        1. Add your first expense from the dashboard
        2. Create groups to share expenses with friends or family
        3. Track your spending patterns in the stats section
        
        If you have any questions or need assistance, please don't hesitate to contact us.
        
        Visit: {request.host_url}
        
        This email was sent to {user.id}. If you didn't create this account, please ignore this email.
        """
        
        # Create and send the message
        msg = Message(
            subject=subject,
            recipients=[user.id],
            body=body_text,
            html=body_html
        )
        
        # Send the email
        mail.send(msg)
        
        app.logger.info(f"Welcome email sent to {user.id}")
        return True
        
    except Exception as e:
        app.logger.error(f"Error sending welcome email: {str(e)}")
        return False

def send_group_invitation_email(user, group, inviter):
    """
    Send an email notification when a user is added to a group
    """
    try:
        subject = f"You've been added to {group.name} on Dollar Dollar Bill Y'all"
        
        # Create invitation email body
        body_html = f"""
        <html>
        <head>
            <style>
                body {{ font-family: Arial, sans-serif; line-height: 1.6; color: #333; }}
                .container {{ max-width: 600px; margin: 0 auto; padding: 20px; }}
                .header {{ background-color: #15803d; color: white; padding: 10px 20px; text-align: center; border-radius: 5px 5px 0 0; }}
                .content {{ background-color: #f9f9f9; padding: 20px; border-radius: 0 0 5px 5px; }}
                .footer {{ text-align: center; margin-top: 20px; font-size: 12px; color: #777; }}
                .button {{ display: inline-block; background-color: #15803d; color: white; padding: 10px 20px; text-decoration: none; border-radius: 5px; margin-top: 15px; }}
            </style>
        </head>
        <body>
            <div class="container">
                <div class="header">
                    <h1>Group Invitation</h1>
                </div>
                <div class="content">
                    <h2>Hi {user.name},</h2>
                    <p>You have been added to the group <strong>"{group.name}"</strong> by {inviter.name}.</p>
                    
                    <h3>Group Details:</h3>
                    <ul>
                        <li><strong>Group Name:</strong> {group.name}</li>
                        <li><strong>Description:</strong> {group.description or 'No description provided'}</li>
                        <li><strong>Created by:</strong> {group.creator.name}</li>
                        <li><strong>Members:</strong> {', '.join([member.name for member in group.members])}</li>
                    </ul>
                    
                    <p>You can now track and split expenses with other members of this group.</p>
                    
                    <a href="{request.host_url}groups/{group.id}" class="button">View Group</a>
                </div>
                <div class="footer">
                    <p>This email was sent to {user.id}. If you believe this was a mistake, please contact the group creator.</p>
                </div>
            </div>
        </body>
        </html>
        """
        
        # Simple text version for clients that don't support HTML
        body_text = f"""
        Group Invitation - Dollar Dollar Bill Y'all
        
        Hi {user.name},
        
        You have been added to the group "{group.name}" by {inviter.name}.
        
        Group Details:
        - Group Name: {group.name}
        - Description: {group.description or 'No description provided'}
        - Created by: {group.creator.name}
        - Members: {', '.join([member.name for member in group.members])}
        
        You can now track and split expenses with other members of this group.
        
        View Group: {request.host_url}groups/{group.id}
        
        This email was sent to {user.id}. If you believe this was a mistake, please contact the group creator.
        """
        
        # Create and send the message
        msg = Message(
            subject=subject,
            recipients=[user.id],
            body=body_text,
            html=body_html
        )
        
        # Send the email
        mail.send(msg)
        
        app.logger.info(f"Group invitation email sent to {user.id} for group {group.name}")
        return True
        
    except Exception as e:
        app.logger.error(f"Error sending group invitation email: {str(e)}")
        return False
    

@app.before_first_request
def check_db_structure():
    """
    Check database structure and add any missing columns.
    This function runs before the first request to ensure the database schema is up-to-date.
    """
    with app.app_context():
        app.logger.info("Checking database structure...")
        inspector = inspect(db.engine)
        
        # Check User model for user_color column
        users_columns = [col['name'] for col in inspector.get_columns('users')]
        if 'user_color' not in users_columns:
            app.logger.warning("Missing user_color column in users table - adding it now")
            db.session.execute(text('ALTER TABLE users ADD COLUMN user_color VARCHAR(7) DEFAULT "#15803d"'))
            db.session.commit()
            app.logger.info("Added user_color column to users table")
            
        # Check for OIDC columns
        if 'oidc_id' not in users_columns:
            app.logger.warning("Missing oidc_id column in users table - adding it now")
            db.session.execute(text('ALTER TABLE users ADD COLUMN oidc_id VARCHAR(255)'))
            db.session.commit()
            app.logger.info("Added oidc_id column to users table")
            
            # Create index on oidc_id column
            indexes = [idx['name'] for idx in inspector.get_indexes('users')]
            if 'ix_users_oidc_id' not in indexes:
                db.session.execute(text('CREATE UNIQUE INDEX ix_users_oidc_id ON users (oidc_id)'))
                db.session.commit()
                app.logger.info("Created index on oidc_id column")
                
        if 'oidc_provider' not in users_columns:
            app.logger.warning("Missing oidc_provider column in users table - adding it now")
            db.session.execute(text('ALTER TABLE users ADD COLUMN oidc_provider VARCHAR(50)'))
            db.session.commit()
            app.logger.info("Added oidc_provider column to users table")
            
        if 'last_login' not in users_columns:
            app.logger.warning("Missing last_login column in users table - adding it now")
            # Change DATETIME to TIMESTAMP for PostgreSQL compatibility
            db.session.execute(text('ALTER TABLE users ADD COLUMN last_login TIMESTAMP'))
            db.session.commit()
            app.logger.info("Added last_login column to users table")
            
        app.logger.info("Database structure check completed")

@app.context_processor
def utility_processor():
    def get_user_color(user_id):
        """
        Generate a consistent color for a user based on their ID
        This ensures the same user always gets the same color
        """
        import hashlib
        
        # Use MD5 hash to generate a consistent color
        hash_object = hashlib.md5(user_id.encode())
        hash_hex = hash_object.hexdigest()
        
        # Use the first 6 characters of the hash to create a color
        # This ensures a consistent but pseudo-random color
        r = int(hash_hex[:2], 16)
        g = int(hash_hex[2:4], 16)
        b = int(hash_hex[4:6], 16)
        
        # Ensure the color is not too light
        brightness = (r * 299 + g * 587 + b * 114) / 1000
        if brightness > 180:
            # If too bright, darken the color
            r = min(r * 0.7, 255)
            g = min(g * 0.7, 255)
            b = min(b * 0.7, 255)
        
        return f'rgb({r},{g},{b})'

    def get_user_by_id(user_id):
        """
        Retrieve a user by their ID
        Returns None if user not found to prevent template errors
        """
        return User.query.filter_by(id=user_id).first()
    
    def get_category_icon_html(category):
        """
        Generate HTML for a category icon with proper styling
        """
        if not category:
            return '<i class="fas fa-tag"></i>'

        icon = category.icon or 'fa-tag'
        color = category.color or '#6c757d'

        return f'<i class="fas {icon}" style="color: {color};"></i>'

    def get_categories_as_tree():
        """
        Return categories in a hierarchical structure for dropdowns
        """
        # Get top-level categories
        top_categories = Category.query.filter_by(
            user_id=current_user.id,
            parent_id=None
        ).order_by(Category.name).all()

        result = []

        # Build tree structure
        for category in top_categories:
            cat_data = {
                'id': category.id,
                'name': category.name,
                'icon': category.icon,
                'color': category.color,
                'subcategories': []
            }

            # Add subcategories
            for subcat in category.subcategories:
                cat_data['subcategories'].append({
                    'id': subcat.id,
                    'name': subcat.name,
                    'icon': subcat.icon,
                    'color': subcat.color
                })

            result.append(cat_data)

        return result
    
    def get_budget_status_for_category(category_id):
        """Get budget status for a specific category"""
        if not current_user.is_authenticated:
            return None
            
        # Find active budget for this category
        budget = Budget.query.filter_by(
            user_id=current_user.id,
            category_id=category_id,
            active=True
        ).first()
        
        if not budget:
            return None
            
        return {
            'id': budget.id,
            'percentage': budget.get_progress_percentage(),
            'status': budget.get_status(),
            'amount': budget.amount,
            'spent': budget.calculate_spent_amount(),
            'remaining': budget.get_remaining_amount()
        }
    
    def get_account_by_id(account_id):
        """Retrieve an account by its ID"""
        return Account.query.get(account_id)

    # Return a single dictionary containing all functions
    return {
        'get_user_color': get_user_color,
        'get_user_by_id': get_user_by_id,
        'get_category_icon_html': get_category_icon_html,
        'get_categories_as_tree': get_categories_as_tree,
        'get_budget_status_for_category': get_budget_status_for_category,
        'get_account_by_id': get_account_by_id
    }
    
@app.route('/get_transaction_details/<other_user_id>')
@login_required_dev
def get_transaction_details(other_user_id):
    """
    Fetch transaction details (expenses and settlements) between current user and another user
    """
    # Query expenses involving both users
    expenses = Expense.query.filter(
        or_(
            and_(
                Expense.user_id == current_user.id, 
                Expense.split_with.like(f'%{other_user_id}%')
            ),
            and_(
                Expense.user_id == other_user_id, 
                Expense.split_with.like(f'%{current_user.id}%')
            )
        )
    ).order_by(Expense.date.desc()).limit(20).all()

    # Query settlements between both users
    settlements = Settlement.query.filter(
        or_(
            and_(Settlement.payer_id == current_user.id, Settlement.receiver_id == other_user_id),
            and_(Settlement.payer_id == other_user_id, Settlement.receiver_id == current_user.id)
        )
    ).order_by(Settlement.date.desc()).limit(20).all()

    # Prepare transaction details
    transactions = []
    
    # Add expenses
    for expense in expenses:
        splits = expense.calculate_splits()
        transactions.append({
            'type': 'expense',
            'date': expense.date.strftime('%Y-%m-%d'),
            'description': expense.description,
            'amount': expense.amount,
            'payer': splits['payer']['name'],
            'split_method': expense.split_method
        })
    
    # Add settlements
    for settlement in settlements:
        transactions.append({
            'type': 'settlement',
            'date': settlement.date.strftime('%Y-%m-%d'),
            'description': settlement.description,
            'amount': settlement.amount,
            'payer': User.query.get(settlement.payer_id).name,
            'receiver': User.query.get(settlement.receiver_id).name
        })
    
    # Sort transactions by date, most recent first
    transactions.sort(key=lambda x: x['date'], reverse=True)

    return jsonify(transactions)


#--------------------
# ROUTES: AUTHENTICATION
#--------------------

@app.route('/')
def home():
    if current_user.is_authenticated:
        return redirect(url_for('dashboard'))
    return render_template('landing.html')
@app.route('/signup', methods=['GET', 'POST'])
def signup():
    # Check if local login is disabled
    local_login_disabled = app.config.get('LOCAL_LOGIN_DISABLE', False) and app.config.get('OIDC_ENABLED', False)
    
    # Check if signups are disabled
    if app.config.get('DISABLE_SIGNUPS', False) and not app.config.get('DEVELOPMENT_MODE', False):
        flash('New account registration is currently disabled.')
        return redirect(url_for('login'))
    
    # If local login is disabled, redirect to login with message
    if local_login_disabled:
        flash('Direct account creation is disabled. Please use SSO.')
        return redirect(url_for('login'))
    
    # Redirect to dashboard if already logged in
    if current_user.is_authenticated:
        return redirect(url_for('dashboard'))
        
    if request.method == 'POST':
        email = request.form.get('email')
        password = request.form.get('password')
        name = request.form.get('name')
        
        if User.query.filter_by(id=email).first():
            flash('Email already registered')
            return redirect(url_for('signup'))
        
        # Generate a consistent color for the user
        def generate_user_color(user_id):
            """
            Generate a consistent color for a user based on their ID
            """
            import hashlib
            
            # Use MD5 hash to generate a consistent color
            hash_object = hashlib.md5(user_id.encode())
            hash_hex = hash_object.hexdigest()
            
            # Use the first 6 characters of the hash to create a color
            r = int(hash_hex[:2], 16)
            g = int(hash_hex[2:4], 16)
            b = int(hash_hex[4:6], 16)
            
            # Ensure the color is not too light
            brightness = (r * 299 + g * 587 + b * 114) / 1000
            if brightness > 180:
                # If too bright, darken the color
                r = min(int(r * 0.7), 255)
                g = min(int(g * 0.7), 255)
                b = min(int(b * 0.7), 255)
            
            return f'#{r:02x}{g:02x}{b:02x}'
        
        user = User(
            id=email, 
            name=name, 
            user_color=generate_user_color(email)
        )
        user.set_password(password)
        
        # Make first user admin
        is_first_user = User.query.count() == 0
        if is_first_user:
            user.is_admin = True
        
        db.session.add(user)
        db.session.commit()
        create_default_categories(user.id)
        create_default_budgets(user.id)
        # Send welcome email
        try:
            send_welcome_email(user)
        except Exception as e:
            app.logger.error(f"Failed to send welcome email: {str(e)}")
        
        login_user(user)
        flash('Account created successfully!')
        return redirect(url_for('dashboard'))
    
    return render_template('signup.html', 
                          oidc_enabled=app.config.get('OIDC_ENABLED', False),
                          local_login_disabled=local_login_disabled)

@app.route('/login', methods=['GET', 'POST'])
def login():
    # Check if we should show a logout message
    if session.pop('show_logout_message', False):
        flash('You have been successfully logged out. You can log in again below.')
    
    # Check if local login is disabled
    oidc_enabled = app.config.get('OIDC_ENABLED', False)
    local_login_disable = app.config.get('LOCAL_LOGIN_DISABLE', False)
    local_login_disabled = local_login_disable and oidc_enabled
    
    # Use development mode auto-login if enabled
    if app.config['DEVELOPMENT_MODE'] and not current_user.is_authenticated:
        dev_user = User.query.filter_by(id=DEV_USER_EMAIL).first()
        if not dev_user:
            dev_user = User(
                id=DEV_USER_EMAIL,
                name='Developer',
                is_admin=True
            )
            dev_user.set_password(DEV_USER_PASSWORD)
            db.session.add(dev_user)
            db.session.commit()
        login_user(dev_user)
        return redirect(url_for('dashboard'))
    
    # Redirect to dashboard if already logged in
    if current_user.is_authenticated:
        return redirect(url_for('dashboard'))
    
    # Handle login form submission
    if request.method == 'POST':
        # If local login is disabled and user tries to use the form
        if local_login_disabled:
            flash(f'Password login is disabled. Please use {app.config.get("OIDC_PROVIDER_NAME", "SSO")}.')
            return redirect(url_for('login'))
            
        email = request.form.get('email')
        password = request.form.get('password')
        user = User.query.filter_by(id=email).first()
        
        if user and user.check_password(password):
            login_user(user)
            # Update last login time
            user.last_login = datetime.utcnow()

            if app.config.get('SIMPLEFIN_ENABLED', False):
                try:
                    # Check if user has SimpleFin connection
                    simplefin_settings = SimpleFin.query.filter_by(
                        user_id=user.id, 
                        enabled=True
                    ).first()
                    
                    if simplefin_settings:
                        # Check if last sync was more than 6 hours ago (or never)
                        if not simplefin_settings.last_sync or (datetime.utcnow() - simplefin_settings.last_sync).total_seconds() > 6 * 3600:
                            # Start sync in background thread to avoid slowing down login
                            import threading
                            sync_thread = threading.Thread(
                                target=sync_simplefin_for_user,
                                args=(user.id,)
                            )
                            sync_thread.daemon = True
                            sync_thread.start()
                            
                            # Let user know syncing is happening
                            flash('Your financial accounts are being synchronized in the background.')
                except Exception as e:
                    app.logger.error(f"Error checking SimpleFin sync status: {str(e)}")
                    # Don't show error to user to keep login smooth

            import threading
            detection_thread = threading.Thread(
                target=detect_recurring_transactions,
                args=(user.id,)
            )
            detection_thread.daemon = True
            detection_thread.start()

            db.session.commit()
            return redirect(url_for('dashboard'))
        
        flash('Invalid email or password')
    
    # Render the login template with appropriate flags
    return render_template('login.html', 
                          signups_disabled=app.config.get('DISABLE_SIGNUPS', False),
                          oidc_enabled=oidc_enabled,
                          local_login_disabled=local_login_disabled)

@app.route('/logout')
@login_required_dev
def logout():
    # If user was logged in via OIDC, use the OIDC logout route
    if hasattr(current_user, 'oidc_id') and current_user.oidc_id and app.config.get('OIDC_ENABLED', False):
        return redirect(url_for('logout_oidc'))
    
    # Standard logout for local accounts
    logout_user()
    return redirect(url_for('login'))

#--------------------
# ROUTES: DASHBOARD
#--------------------
@app.route('/dashboard')
@login_required_dev
def dashboard():
    now = datetime.now()
    base_currency = get_base_currency()
    # Fetch all expenses where the user is either the creator or a split participant
    expenses = Expense.query.filter(
        or_(
            Expense.user_id == current_user.id,
            Expense.split_with.like(f'%{current_user.id}%')
        )
    ).order_by(Expense.date.desc()).all()
    
    users = User.query.all()
    groups = Group.query.join(group_users).filter(group_users.c.user_id == current_user.id).all()
    
    # Pre-calculate expense splits to avoid repeated calculations in template
    expense_splits = {}
    for expense in expenses:
        expense_splits[expense.id] = expense.calculate_splits()
    
    # Calculate monthly totals with contributors
    monthly_totals = {}
    if expenses:
        for expense in expenses:
            month_key = expense.date.strftime('%Y-%m')
            if month_key not in monthly_totals:
                monthly_totals[month_key] = {
                    'total': 0.0,
                    'by_card': {},
                    'contributors': {},
                    'by_account': {}  # New: track by account
                }
            
            # Add to total - MODIFIED: Only add expenses, not income or transfers
            if not hasattr(expense, 'transaction_type') or expense.transaction_type == 'expense':
                monthly_totals[month_key]['total'] += expense.amount
                
                # Add to card totals
                if expense.card_used not in monthly_totals[month_key]['by_card']:
                    monthly_totals[month_key]['by_card'][expense.card_used] = 0
                monthly_totals[month_key]['by_card'][expense.card_used] += expense.amount
                
                # Add to account totals if available
                if hasattr(expense, 'account') and expense.account:
                    account_name = expense.account.name
                    if account_name not in monthly_totals[month_key]['by_account']:
                        monthly_totals[month_key]['by_account'][account_name] = 0
                    monthly_totals[month_key]['by_account'][account_name] += expense.amount
                
                # Calculate splits and add to contributors
                splits = expense_splits[expense.id]
                
                # Add payer's portion
                if splits['payer']['amount'] > 0:
                    payer_email = splits['payer']['email']
                    if payer_email not in monthly_totals[month_key]['contributors']:
                        monthly_totals[month_key]['contributors'][payer_email] = 0
                    monthly_totals[month_key]['contributors'][payer_email] += splits['payer']['amount']
                
                # Add other contributors' portions
                for split in splits['splits']:
                    if split['email'] not in monthly_totals[month_key]['contributors']:
                        monthly_totals[month_key]['contributors'][split['email']] = 0
                    monthly_totals[month_key]['contributors'][split['email']] += split['amount']
    
    # Calculate total expenses for current user (only their portions for the current year)
    current_year = now.year
    total_expenses = 0
    total_expenses_only = 0  # NEW: For expenses only
    # Add these calculations for income and transfers
    total_income = 0
    total_transfers = 0
    monthly_labels = []
    monthly_amounts = []

    # Sort monthly totals to ensure chronological order
    sorted_monthly_totals = sorted(monthly_totals.items(), key=lambda x: x[0])

    for month, data in sorted_monthly_totals:
        monthly_labels.append(month)
        monthly_amounts.append(data['total'])
        # Calculate totals for each transaction type
    for expense in expenses:
        if hasattr(expense, 'transaction_type'):
            if expense.transaction_type == 'income':
                total_income += expense.amount
            elif expense.transaction_type == 'transfer':
                total_transfers += expense.amount
    
    # Calculate derived metrics
    net_cash_flow = total_income - total_expenses_only
    
    # Calculate savings rate if income is not zero
    if total_income > 0:
        savings_rate = (net_cash_flow / total_income) * 100
    else:
        savings_rate = 0
    for expense in expenses:
        # Skip if not in current year
        if expense.date.year != current_year:
            continue
        
        # NEW: Check if it's an expense
        is_expense = not hasattr(expense, 'transaction_type') or expense.transaction_type == 'expense'
            
        splits = expense_splits[expense.id]
        
        if expense.paid_by == current_user.id:
            # If user paid, add their own portion
            total_expenses += splits['payer']['amount']
            if is_expense:
                total_expenses_only += splits['payer']['amount']
            
            # Also add what others owe them (the entire expense)
            for split in splits['splits']:
                total_expenses += split['amount']
                if is_expense:
                    total_expenses_only += split['amount']
        else:
            # If someone else paid, add only this user's portion
            for split in splits['splits']:
                if split['email'] == current_user.id:
                    total_expenses += split['amount']
                    if is_expense:
                        total_expenses_only += split['amount']
                    break
        
    # Calculate current month's total for the current user
    current_month_total = 0
    current_month_expenses_only = 0  # NEW: For expenses only
    current_month = now.strftime('%Y-%m')

    for expense in expenses:
        # Skip if not in current month
        if expense.date.strftime('%Y-%m') != current_month:
            continue
            
        # NEW: Check if it's an expense
        is_expense = not hasattr(expense, 'transaction_type') or expense.transaction_type == 'expense'
            
        splits = expense_splits[expense.id]
        
        if expense.paid_by == current_user.id:
            # If user paid, add their own portion
            current_month_total += splits['payer']['amount']
            if is_expense:
                current_month_expenses_only += splits['payer']['amount']
            
            # Also add what others owe them (the entire expense)
            for split in splits['splits']:
                current_month_total += split['amount']
                if is_expense:
                    current_month_expenses_only += split['amount']
        else:
            # If someone else paid, add only this user's portion
            for split in splits['splits']:
                if split['email'] == current_user.id:
                    current_month_total += split['amount']
                    if is_expense:
                        current_month_expenses_only += split['amount']
                    break


    # Get unique cards (only where current user paid)
    unique_cards = set(expense.card_used for expense in expenses if expense.paid_by == current_user.id)
    
    # Calculate balances using the settlements method
    balances = calculate_balances(current_user.id)
    
    # Sort into "you owe" and "you are owed" categories
    you_owe = []
    you_are_owed = []
    net_balance = 0
    
    for balance in balances:
        if balance['amount'] < 0:
            # Current user owes money
            you_owe.append({
                'id': balance['user_id'],
                'name': balance['name'],
                'email': balance['email'],
                'amount': abs(balance['amount'])
            })
            net_balance -= abs(balance['amount'])
        elif balance['amount'] > 0:
            # Current user is owed money
            you_are_owed.append({
                'id': balance['user_id'],
                'name': balance['name'],
                'email': balance['email'],
                'amount': balance['amount']
            })
            net_balance += balance['amount']
    
    # Create IOU data in the format the dashboard template expects
    iou_data = {
        'owes_me': {user['id']: {'name': user['name'], 'amount': user['amount']} for user in you_are_owed},
        'i_owe': {user['id']: {'name': user['name'], 'amount': user['amount']} for user in you_owe},
        'net_balance': net_balance
    }

    budget_summary = get_budget_summary()

    categories = Category.query.filter_by(user_id=current_user.id).order_by(Category.name).all()
    currencies = Currency.query.all()
    

    # Calculate asset and debt trends
    asset_debt_trends = calculate_asset_debt_trends(current_user)


    return render_template('dashboard.html', 
                         expenses=expenses,
                         expense_splits=expense_splits,
                         monthly_totals=monthly_totals,
                         total_expenses=total_expenses,
                         total_expenses_only=total_expenses_only,  # NEW: For expenses only
                         current_month_total=current_month_total,
                         current_month_expenses_only=current_month_expenses_only,  # NEW: For expenses only
                         unique_cards=unique_cards,
                         users=users,
                         groups=groups,
                         iou_data=iou_data,
                         base_currency=base_currency,
                         budget_summary=budget_summary,
                         currencies=currencies,
                         categories=categories,
                         monthly_labels=monthly_labels,
                         monthly_amounts=monthly_amounts,
                         total_income=total_income,
                         total_transfers=total_transfers,
                         net_cash_flow=net_cash_flow,
                         savings_rate=savings_rate,
                         asset_trends_months=asset_debt_trends['months'],
                         asset_trends=asset_debt_trends['assets'],
                         debt_trends=asset_debt_trends['debts'],
                         total_assets=asset_debt_trends['total_assets'],
                         total_debts=asset_debt_trends['total_debts'],
                         net_worth=asset_debt_trends['net_worth'],
                         now=now)


#--------------------
# ROUTES: timezone MANAGEMENT
#--------------------
@app.route('/update_timezone', methods=['POST'])
@login_required_dev
def update_timezone():
    """Update user's timezone preference"""
    timezone = request.form.get('timezone')
    
    # Validate timezone
    if timezone not in pytz.all_timezones:
        flash('Invalid timezone selected.')
        return redirect(url_for('profile'))
    
    # Update user's timezone
    current_user.timezone = timezone
    db.session.commit()
    
    flash('Timezone updated successfully.')
    return redirect(url_for('profile'))

# Utility functions for timezone handling
def get_user_timezone(user):
    """Get user's timezone, defaulting to UTC"""
    return pytz.timezone(user.timezone or 'UTC')

def localize_datetime(dt, user):
    """Convert datetime to user's local timezone"""
    if dt.tzinfo is None:
        dt = dt.replace(tzinfo=pytz.UTC)
    user_tz = get_user_timezone(user)
    return dt.astimezone(user_tz)

# Context processor for timezone-aware datetime formatting
@app.context_processor
def timezone_processor():
    def format_datetime(dt, format='medium'):
        """Format datetime in user's local timezone"""
        if not dt:
            return ''
        
        # Ensure dt is timezone-aware
        if dt.tzinfo is None:
            dt = dt.replace(tzinfo=pytz.UTC)
        
        # Convert to user's timezone
        if current_user.is_authenticated:
            user_tz = pytz.timezone(current_user.timezone or 'UTC')
            local_dt = dt.astimezone(user_tz)
        else:
            local_dt = dt
        
        # Format based on preference
        if format == 'short':
            return local_dt.strftime('%Y-%m-%d')
        elif format == 'medium':
            return local_dt.strftime('%Y-%m-%d %H:%M')
        elif format == 'long':
            return local_dt.strftime('%Y-%m-%d %H:%M:%S %Z')
        
        return local_dt
    
    return {
        'format_datetime': format_datetime
    }
#--------------------
# ROUTES: EXPENSES MANAGEMENT
#--------------------
@app.route('/add_expense', methods=['POST'])
@login_required_dev
def add_expense():
    """Add a new transaction (expense, income, or transfer)"""
    print("Request method:", request.method)
    if request.method == 'POST':
        print("Form data:", request.form)
        
        try:
            # Get transaction type
            transaction_type = request.form.get('transaction_type', 'expense')
            
            # Check if this is a personal expense (no splits)
            is_personal_expense = request.form.get('personal_expense') == 'on'
            
            # Handle split_with based on whether it's a personal expense or non-expense transaction
            if is_personal_expense or transaction_type in ['income', 'transfer']:
                # For personal expenses and non-expense transactions, we set split_with to empty
                split_with_str = None
            else:
                # Handle multi-select for split_with
                split_with_ids = request.form.getlist('split_with')
                if not split_with_ids and transaction_type == 'expense':
                    flash('Please select at least one person to split with or mark as personal expense.')
                    return redirect(url_for('transactions'))
                
                split_with_str = ','.join(split_with_ids) if split_with_ids else None
            
            # Parse date with error handling
            try:
                expense_date = datetime.strptime(request.form['date'], '%Y-%m-%d')
            except ValueError:
                flash('Invalid date format. Please use YYYY-MM-DD format.')
                return redirect(url_for('transactions'))
            
            # Process split details if provided
            split_details = None
            if request.form.get('split_details'):
                split_details = request.form.get('split_details')
            
            # Get currency information
            currency_code = request.form.get('currency_code', 'USD')
            if not currency_code:
                # Use user's default currency or system default (USD)
                currency_code = current_user.default_currency_code or 'USD'
            
            # Get original amount in the selected currency
            original_amount = float(request.form['amount'])
            
            # Find the currencies
            selected_currency = Currency.query.filter_by(code=currency_code).first()
            base_currency = Currency.query.filter_by(is_base=True).first()
            
            if not selected_currency or not base_currency:
                flash('Currency configuration error.')
                return redirect(url_for('transactions'))
            
            # Convert original amount to base currency
            amount = original_amount * selected_currency.rate_to_base
            
            # Process category - either use the provided category or auto-categorize
            category_id = request.form.get('category_id')
            if not category_id or category_id.strip() == '':
                # Check if auto-categorization is enabled (this preference could be stored in user settings)
                auto_categorize_enabled = True  # You can make this a user preference
                
                if auto_categorize_enabled:
                    # Try to auto-categorize based on description
                    auto_category_id = auto_categorize_transaction(request.form['description'], current_user.id)
                    if auto_category_id:
                        category_id = auto_category_id
                
                # If still no category_id, use "Other" category as fallback
                if not category_id or category_id.strip() == '':
                    # Find the "Other" category for this user
                    other_category = Category.query.filter_by(
                        name='Other',
                        user_id=current_user.id,
                        is_system=True
                    ).first()
                    
                    # If "Other" category doesn't exist, leave as None
                    category_id = other_category.id if other_category else None
            
            # Get account information
            account_id = request.form.get('account_id')
            card_used = "No card"  # Default fallback
            
            # For transfers, get destination account
            destination_account_id = None
            if transaction_type == 'transfer':
                destination_account_id = request.form.get('destination_account_id')
                
                # Validate different source and destination accounts
                if account_id == destination_account_id:
                    flash('Source and destination accounts must be different for transfers.')
                    return redirect(url_for('transactions'))
            
            # Create expense record
            expense = Expense(
                description=request.form['description'],
                amount=amount,  # Amount in base currency
                original_amount=original_amount,  # Original amount in selected currency
                currency_code=currency_code,  # Store the original currency code
                date=expense_date,
                card_used=card_used,  # Default or legacy value
                split_method=request.form.get('split_method', 'equal'),
                split_value=float(request.form.get('split_value', 0)) if request.form.get('split_value') else 0,
                split_details=split_details,
                paid_by=current_user.id,  # Always the current user
                user_id=current_user.id,
                category_id=category_id,
                group_id=request.form.get('group_id') if request.form.get('group_id') else None,
                split_with=split_with_str,
                transaction_type=transaction_type,
                account_id=account_id,
                destination_account_id=destination_account_id
            )
            
            # Update account balances
            if account_id:
                from_account = Account.query.get(account_id)
                if from_account and from_account.user_id == current_user.id:
                    if transaction_type == 'expense':
                        from_account.balance -= amount
                    elif transaction_type == 'income':
                        from_account.balance += amount
                    elif transaction_type == 'transfer' and destination_account_id:
                        # For transfers, subtract from source account
                        from_account.balance -= amount
                        
                        # And add to destination account
                        to_account = Account.query.get(destination_account_id)
                        if to_account and to_account.user_id == current_user.id:
                            to_account.balance += amount
            
            # Handle tags if present
            tag_ids = request.form.getlist('tags')
            if tag_ids:
                for tag_id in tag_ids:
                    tag = Tag.query.get(int(tag_id))
                    if tag and tag.user_id == current_user.id:
                        expense.tags.append(tag)
            
            db.session.add(expense)
            db.session.commit()
            
            # Determine success message based on transaction type
            if transaction_type == 'expense':
                flash('Expense added successfully!')
            elif transaction_type == 'income':
                flash('Income recorded successfully!')
            elif transaction_type == 'transfer':
                flash('Transfer completed successfully!')
            else:
                flash('Transaction added successfully!')
                
            print("Transaction added successfully")
            
        except Exception as e:
            print("Error adding transaction:", str(e))
            flash(f'Error: {str(e)}')
            
    return redirect(url_for('transactions'))

@app.route('/delete_expense/<int:expense_id>', methods=['POST'])
@login_required_dev
def delete_expense(expense_id):
    """Delete an expense by ID"""
    try:
        # Find the expense
        expense = Expense.query.get_or_404(expense_id)
        
        # Security check: Only the creator can delete the expense
        if expense.user_id != current_user.id:
            if request.headers.get('X-Requested-With') == 'XMLHttpRequest':
                return jsonify({
                    'success': False,
                    'message': 'You do not have permission to delete this expense'
                }), 403
            else:
                flash('You do not have permission to delete this expense')
                return redirect(url_for('transactions'))
        
        # Delete the expense
        db.session.delete(expense)
        db.session.commit()
        
        # Handle AJAX and regular requests
        if request.headers.get('X-Requested-With') == 'XMLHttpRequest':
            return jsonify({
                'success': True,
                'message': 'Expense deleted successfully'
            })
        else:
            flash('Expense deleted successfully')
            return redirect(url_for('transactions'))
            
    except Exception as e:
        db.session.rollback()
        app.logger.error(f"Error deleting expense {expense_id}: {str(e)}")
        
        if request.headers.get('X-Requested-With') == 'XMLHttpRequest':
            return jsonify({
                'success': False,
                'message': f'Error: {str(e)}'
            }), 500
        else:
            flash(f'Error: {str(e)}')
            return redirect(url_for('transactions'))

@app.route('/get_expense/<int:expense_id>', methods=['GET'])
@login_required_dev
def get_expense(expense_id):
    """Get expense details for editing"""
    try:
        # Find the expense
        expense = Expense.query.get_or_404(expense_id)
        
        # Security check: Only the creator or participants can view the expense details
        if expense.user_id != current_user.id and current_user.id not in (expense.split_with or ''):
            return jsonify({
                'success': False,
                'message': 'You do not have permission to view this expense'
            }), 403
        
        # Format the expense data
        split_with_ids = expense.split_with.split(',') if expense.split_with else []
        
        # Format the date in YYYY-MM-DD format
        formatted_date = expense.date.strftime('%Y-%m-%d')
        
        # Get tag IDs
        tag_ids = [tag.id for tag in expense.tags]
        
        # Return the expense data
        return jsonify({
            'success': True,
            'expense': {
                'id': expense.id,
                'description': expense.description,
                'amount': expense.amount,
                'date': formatted_date,
                'card_used': expense.card_used,
                'split_method': expense.split_method,
                'split_value': expense.split_value,
                'split_details': expense.split_details,
                'paid_by': expense.paid_by,
                'split_with': split_with_ids,
                'group_id': expense.group_id,
                'currency_code': expense.currency_code or current_user.default_currency_code or 'USD',
                'tag_ids': tag_ids
            }
        })
            
    except Exception as e:
        app.logger.error(f"Error retrieving expense {expense_id}: {str(e)}")
        return jsonify({
            'success': False,
            'message': f'Error: {str(e)}'
        }), 500

@app.route('/update_expense/<int:expense_id>', methods=['POST'])
@login_required_dev
def update_expense(expense_id):
    """Update an existing expense with improved error handling"""
    try:
        # Find the expense
        expense = Expense.query.get_or_404(expense_id)
        
        # Security check
        if expense.user_id != current_user.id:
            flash('You do not have permission to edit this expense')
            return redirect(url_for('transactions'))
        
        # Log incoming data for debugging
        app.logger.info(f"Update expense request data: {request.form}")
        
        # Get the transaction type with safer fallback
        transaction_type = request.form.get('transaction_type', 'expense')
        
        # Common fields for all transaction types (with safer handling)
        expense.description = request.form.get('description', expense.description)
        
        # Handle amount safely
        try:
            expense.amount = float(request.form.get('amount', expense.amount))
        except (ValueError, TypeError):
            # Keep existing amount if conversion fails
            pass
        
        # Handle date safely
        try:
            expense.date = datetime.strptime(request.form.get('date'), '%Y-%m-%d')
        except (ValueError, TypeError):
            # Keep existing date if conversion fails
            pass
        
        # Handle category_id safely (allow null values)
        category_id = request.form.get('category_id')
        if category_id == 'null' or category_id == '':
            expense.category_id = None
        elif category_id is not None:
            try:
                expense.category_id = int(category_id)
            except ValueError:
                # Keep existing category if conversion fails
                app.logger.warning(f"Invalid category_id value: {category_id}")
        
        # Handle account_id safely
        account_id = request.form.get('account_id')
        if account_id and account_id != 'null' and account_id != '':
            try:
                expense.account_id = int(account_id)
            except ValueError:
                app.logger.warning(f"Invalid account_id value: {account_id}")
        
        # Set transaction type
        expense.transaction_type = transaction_type
        
        # Type-specific processing
        if transaction_type == 'expense':
            # Handle personal expense flag
            is_personal_expense = request.form.get('personal_expense') == 'on'
            
            # Split with handling
            if is_personal_expense:
                expense.split_with = None
                expense.split_details = None
            else:
                # Get split_with as a list, then join to string
                split_with_list = request.form.getlist('split_with')
                expense.split_with = ','.join(split_with_list) if split_with_list else None
                
                # Process split details
                expense.split_details = request.form.get('split_details')
            
            # Other expense-specific fields
            expense.split_method = request.form.get('split_method', 'equal')
            expense.paid_by = request.form.get('paid_by', current_user.id)
            
            # Group ID handling (allow empty string to be converted to None)
            group_id = request.form.get('group_id')
            if group_id and group_id.strip():
                try:
                    expense.group_id = int(group_id)
                except ValueError:
                    expense.group_id = None
            else:
                expense.group_id = None
            
            # Clear transfer-specific fields
            expense.destination_account_id = None
            
        elif transaction_type == 'income':
            # Income has no split details
            expense.split_with = None
            expense.split_details = None
            expense.split_method = 'equal'
            expense.paid_by = current_user.id
            expense.group_id = None
            
            # Clear transfer-specific fields
            expense.destination_account_id = None
            
        elif transaction_type == 'transfer':
            # Transfer has no split details
            expense.split_with = None
            expense.split_details = None
            expense.split_method = 'equal'
            expense.paid_by = current_user.id
            expense.group_id = None
            
            # Set transfer-specific fields - with proper handling for empty values
            destination_id = request.form.get('destination_account_id')
            if destination_id and destination_id != 'null' and destination_id.strip():
                try:
                    expense.destination_account_id = int(destination_id)
                except ValueError:
                    # If not a valid integer, set to None
                    expense.destination_account_id = None
            else:
                # If empty, set to None
                expense.destination_account_id = None
        
        # Save changes
        db.session.commit()
        flash('Transaction updated successfully!')
        
        return redirect(url_for('transactions'))
        
    except Exception as e:
        db.session.rollback()
        app.logger.error(f"Error updating expense {expense_id}: {str(e)}")
        flash(f'Error: {str(e)}')
        
        return redirect(url_for('transactions'))

#--------------------
# ROUTES: tags
#--------------------
@app.route('/tags')
@login_required_dev
def manage_tags():
    tags = Tag.query.filter_by(user_id=current_user.id).all()
    return render_template('tags.html', tags=tags)

@app.route('/tags/add', methods=['POST'])
@login_required_dev
def add_tag():
    name = request.form.get('name')
    color = request.form.get('color', "#6c757d")
    
    # Check if tag already exists for this user
    existing_tag = Tag.query.filter_by(user_id=current_user.id, name=name).first()
    if existing_tag:
        flash('Tag with this name already exists')
        return redirect(url_for('manage_tags'))
    
    tag = Tag(name=name, color=color, user_id=current_user.id)
    db.session.add(tag)
    db.session.commit()
    
    flash('Tag added successfully')
    return redirect(url_for('manage_tags'))

@app.route('/tags/delete/<int:tag_id>', methods=['POST'])
@login_required_dev
def delete_tag(tag_id):
    tag = Tag.query.get_or_404(tag_id)
    
    # Check if tag belongs to current user
    if tag.user_id != current_user.id:
        flash('You don\'t have permission to delete this tag')
        return redirect(url_for('manage_tags'))
    
    db.session.delete(tag)
    db.session.commit()
    
    flash('Tag deleted successfully')
    return redirect(url_for('manage_tags'))




#--------------------
# ROUTES: recurring
#--------------------
@app.route('/recurring')
@login_required_dev
def recurring():
    base_currency = get_base_currency()
    recurring_expenses = RecurringExpense.query.filter(
        or_(
            RecurringExpense.user_id == current_user.id,
            RecurringExpense.split_with.like(f'%{current_user.id}%')
        )
    ).all()
    users = User.query.all()
    groups = Group.query.join(group_users).filter(group_users.c.user_id == current_user.id).all()
    currencies = Currency.query.all()
    categories = Category.query.filter_by(user_id=current_user.id).order_by(Category.name).all()
    return render_template('recurring.html', 
                          recurring_expenses=recurring_expenses, 
                          users=users,
                          currencies=currencies,
                          base_currency=base_currency,
                          categories=categories,
                          groups=groups)

@app.route('/add_recurring', methods=['POST'])
@login_required_dev
def add_recurring():
    try:
        # Check if this is a personal expense (no splits)
        is_personal_expense = request.form.get('personal_expense') == 'on'
        
        # Handle split_with based on whether it's a personal expense
        if is_personal_expense:
            # For personal expenses, we set split_with to empty
            split_with_str = None
        else:
            # Handle multi-select for split_with
            split_with_ids = request.form.getlist('split_with')
            if not split_with_ids:
                flash('Please select at least one person to split with or mark as personal expense.')
                return redirect(url_for('recurring'))
            
            split_with_str = ','.join(split_with_ids) if split_with_ids else None
        
        # Parse date with error handling
        try:
            start_date = datetime.strptime(request.form['start_date'], '%Y-%m-%d')
            end_date = None
            if request.form.get('end_date'):
                end_date = datetime.strptime(request.form['end_date'], '%Y-%m-%d')
        except ValueError:
            flash('Invalid date format. Please use YYYY-MM-DD format.')
            return redirect(url_for('recurring'))
        
        # Process category - set to "Other" if not provided
        category_id = request.form.get('category_id')
        if not category_id or category_id.strip() == '':
            # Find the "Other" category for this user
            other_category = Category.query.filter_by(
                name='Other',
                user_id=current_user.id,
                is_system=True
            ).first()
            
            # If "Other" category doesn't exist, leave as None
            category_id = other_category.id if other_category else None
            
        # Process split details if provided
        split_details = None
        if request.form.get('split_details'):
            split_details = request.form.get('split_details')
        
        # Handle account_id vs card_used transition
        account_id = request.form.get('account_id')
        card_used = "Default Card"  # Default value
        
        if account_id:
            if account_id == 'default':
                # For backward compatibility use a default card name
                card_used = "Default Card"
            else:
                # Try to get the account name to use as card_used for backward compatibility
                try:
                    account = Account.query.get(int(account_id))
                    if account:
                        card_used = account.name
                except:
                    # If account lookup fails, use a default
                    card_used = "Default Card"
        
        # Create new recurring expense
        recurring_expense = RecurringExpense(
            description=request.form['description'],
            amount=float(request.form['amount']),
            card_used=card_used,  # For backward compatibility
            split_method=request.form['split_method'],
            split_value=float(request.form.get('split_value', 0)) if request.form.get('split_value') else 0,
            split_details=split_details,
            paid_by=request.form['paid_by'],
            user_id=current_user.id,
            group_id=request.form.get('group_id') if request.form.get('group_id') else None,
            split_with=split_with_str,
            frequency=request.form['frequency'],
            start_date=start_date,
            category_id=category_id,
            end_date=end_date,
            active=True
        )
        
        # Handle account_id if your model has this field
        if hasattr(RecurringExpense, 'account_id') and account_id and account_id != 'default':
            recurring_expense.account_id = int(account_id)
        
        # Handle currency if provided
        if request.form.get('currency_code'):
            recurring_expense.currency_code = request.form.get('currency_code')
        
        db.session.add(recurring_expense)
        db.session.commit()
        
        # Create first expense instance if the start date is today or in the past
        today = datetime.now().replace(hour=0, minute=0, second=0, microsecond=0)
        if start_date <= today:
            expense = recurring_expense.create_expense_instance(start_date)
            
            # Pass account_id to the expense if the model has it
            if hasattr(expense, 'account_id') and hasattr(recurring_expense, 'account_id'):
                expense.account_id = recurring_expense.account_id
            
            db.session.add(expense)
            db.session.commit()
        
        flash('Recurring expense added successfully!')
        
    except Exception as e:
        print("Error adding recurring expense:", str(e))
        flash(f'Error: {str(e)}')
    
    return redirect(url_for('recurring'))

@app.route('/toggle_recurring/<int:recurring_id>', methods=['POST'])
@login_required_dev
def toggle_recurring(recurring_id):
    recurring_expense = RecurringExpense.query.get_or_404(recurring_id)
    
    # Security check
    if recurring_expense.user_id != current_user.id:
        flash('You don\'t have permission to modify this recurring expense')
        return redirect(url_for('recurring'))
    
    # Toggle the active status
    recurring_expense.active = not recurring_expense.active
    db.session.commit()
    
    status = "activated" if recurring_expense.active else "deactivated"
    flash(f'Recurring expense {status} successfully')
    
    return redirect(url_for('recurring'))

@app.route('/delete_recurring/<int:recurring_id>', methods=['POST'])
@login_required_dev
def delete_recurring(recurring_id):
    recurring_expense = RecurringExpense.query.get_or_404(recurring_id)
    
    # Security check
    if recurring_expense.user_id != current_user.id:
        flash('You don\'t have permission to delete this recurring expense')
        return redirect(url_for('recurring'))
    
    db.session.delete(recurring_expense)
    db.session.commit()
    
    flash('Recurring expense deleted successfully')
    
    return redirect(url_for('recurring'))

@app.route('/edit_recurring/<int:recurring_id>')
@login_required_dev
def edit_recurring_page(recurring_id):
    """Load the recurring expenses page with form pre-filled for editing"""
    # Find the recurring expense
    recurring = RecurringExpense.query.get_or_404(recurring_id)
    
    # Security check: Only the creator can edit
    if recurring.user_id != current_user.id:
        flash('You do not have permission to edit this recurring expense')
        return redirect(url_for('recurring'))
    
    # Prepare the same data needed for the recurring page
    base_currency = get_base_currency()
    recurring_expenses = RecurringExpense.query.filter(
        or_(
            RecurringExpense.user_id == current_user.id,
            RecurringExpense.split_with.like(f'%{current_user.id}%')
        )
    ).all()
    users = User.query.all()
    groups = Group.query.join(group_users).filter(group_users.c.user_id == current_user.id).all()
    currencies = Currency.query.all()
    categories = Category.query.filter_by(user_id=current_user.id).order_by(Category.name).all()
    
    # Return the template with the recurring expense data and flags for edit mode
    return render_template('recurring.html', 
                          recurring_expenses=recurring_expenses, 
                          users=users,
                          currencies=currencies,
                          base_currency=base_currency,
                          groups=groups,
                          categories=categories,
                          edit_recurring=recurring,  # Pass the recurring expense to edit
                          auto_open_form=True)       # Flag to auto-open the form

@app.route('/update_recurring/<int:recurring_id>', methods=['POST'])
@login_required_dev
def update_recurring(recurring_id):
    """Update an existing recurring expense"""
    try:
        # Find the recurring expense
        recurring = RecurringExpense.query.get_or_404(recurring_id)
        
        # Security check: Only the creator can update the recurring expense
        if recurring.user_id != current_user.id:
            flash('You do not have permission to edit this recurring expense')
            return redirect(url_for('recurring'))
        
        # Check if this is a personal expense (no splits)
        is_personal_expense = request.form.get('personal_expense') == 'on'
        
        # Handle split_with based on whether it's a personal expense
        if is_personal_expense:
            # For personal expenses, we set split_with to empty
            split_with_str = None
        else:
            # Handle multi-select for split_with
            split_with_ids = request.form.getlist('split_with')
            if not split_with_ids:
                flash('Please select at least one person to split with or mark as personal expense.')
                return redirect(url_for('recurring'))
            
            split_with_str = ','.join(split_with_ids) if split_with_ids else None
        
        # Parse date with error handling
        try:
            start_date = datetime.strptime(request.form['start_date'], '%Y-%m-%d')
            end_date = None
            if request.form.get('end_date'):
                end_date = datetime.strptime(request.form['end_date'], '%Y-%m-%d')
        except ValueError:
            flash('Invalid date format. Please use YYYY-MM-DD format.')
            return redirect(url_for('recurring'))
        
        # Process split details if provided
        category_id = request.form.get('category_id')
        if category_id and not category_id.strip():
            category_id = None
            
        split_details = None
        if request.form.get('split_details'):
            split_details = request.form.get('split_details')
        
        # Handle account_id vs card_used transition
        account_id = request.form.get('account_id')
        if account_id:
            if account_id == 'default':
                # Keep the existing card_used value if 'default' is selected
                pass
            else:
                # Try to get the account name
                try:
                    account = Account.query.get(int(account_id))
                    if account:
                        recurring.card_used = account.name
                        # Set account_id if the model has this field
                        if hasattr(recurring, 'account_id'):
                            recurring.account_id = int(account_id)
                except:
                    # Fallback - don't change card_used
                    pass
        
        # Update recurring expense fields
        recurring.description = request.form['description']
        recurring.amount = float(request.form['amount'])
        recurring.split_method = request.form['split_method']
        recurring.split_value = float(request.form.get('split_value', 0)) if request.form.get('split_value') else 0
        recurring.split_details = split_details
        recurring.paid_by = request.form['paid_by']
        recurring.group_id = request.form.get('group_id') if request.form.get('group_id') and request.form.get('group_id') != '' else None
        recurring.split_with = split_with_str
        recurring.frequency = request.form['frequency']
        recurring.start_date = start_date
        recurring.end_date = end_date
        recurring.category_id = category_id
        
        # Handle currency if provided
        if request.form.get('currency_code'):
            recurring.currency_code = request.form.get('currency_code')
        
        # Save changes
        db.session.commit()
        flash('Recurring expense updated successfully!')
        
    except Exception as e:
        db.session.rollback()
        app.logger.error(f"Error updating recurring expense {recurring_id}: {str(e)}")
        flash(f'Error: {str(e)}')
        
    return redirect(url_for('recurring'))
@app.route('/detect_recurring_transactions')
@login_required_dev
def get_recurring_transactions():
    """API endpoint to detect recurring transactions for the current user"""
    try:
        # Default to 60 days lookback and 2 min occurrences
        lookback_days = int(request.args.get('lookback_days', 60))
        min_occurrences = int(request.args.get('min_occurrences', 2))
        
        # Detect recurring transactions
        candidates = detect_recurring_transactions(
            current_user.id, 
            lookback_days=lookback_days,
            min_occurrences=min_occurrences
        )
        
        # Get base currency symbol for formatting
        base_currency = get_base_currency()
        currency_symbol = base_currency['symbol'] if isinstance(base_currency, dict) else base_currency.symbol
        
        # Get all ignored patterns for this user
        ignored_patterns = IgnoredRecurringPattern.query.filter_by(user_id=current_user.id).all()
        ignored_keys = [pattern.pattern_key for pattern in ignored_patterns]
        
        # Prepare response data
        candidate_data = []
        for candidate in candidates:
            # Create a unique pattern key for this candidate
            pattern_key = f"{candidate['description']}_{candidate['amount']}_{candidate['frequency']}"
            
            # Skip if this pattern is in the ignored list
            if pattern_key in ignored_keys:
                continue
                
            # Create a candidate ID that's stable across requests
            candidate_id = f"candidate_{hash(pattern_key) & 0xffffffff}"
                
            # Create a serializable version of the candidate
            candidate_dict = {
                'id': candidate_id,  # Use a stable ID based on pattern
                'description': candidate['description'],
                'amount': candidate['amount'],
                'currency_code': candidate['currency_code'],
                'frequency': candidate['frequency'],
                'confidence': candidate['confidence'],
                'occurrences': candidate['occurrences'],
                'next_date': candidate['next_date'].isoformat(),
                'avg_interval': candidate['avg_interval'],
                # Include account and category info if available
                'account_id': candidate['account_id'],
                'category_id': candidate['category_id'],
                'account_name': None,
                'category_name': None
            }
            
            # Add account name if available
            if candidate['account_id']:
                account = Account.query.get(candidate['account_id'])
                if account:
                    candidate_dict['account_name'] = account.name
            
            # Add category name if available
            if candidate['category_id']:
                category = Category.query.get(candidate['category_id'])
                if category:
                    candidate_dict['category_name'] = category.name
                    candidate_dict['category_icon'] = category.icon
                    candidate_dict['category_color'] = category.color
            
            candidate_data.append(candidate_dict)
            
            # Store candidate in session for later reference
            # Use the stable candidate ID as the session key
            session_key = f'recurring_candidate_{candidate_id}'
            session[session_key] = {
                'description': candidate['description'],
                'amount': candidate['amount'],
                'currency_code': candidate['currency_code'],
                'frequency': candidate['frequency'],
                'account_id': candidate['account_id'],
                'category_id': candidate['category_id'],
                'transaction_type': candidate.get('transaction_type', 'expense'),
                'transaction_ids': candidate['transaction_ids']
            }
        
        return jsonify({
            'success': True,
            'candidates': candidate_data,
            'currency_symbol': currency_symbol
        })
        
    except Exception as e:
        app.logger.error(f"Error detecting recurring transactions: {str(e)}")
        return jsonify({
            'success': False,
            'message': f'Error detecting recurring transactions: {str(e)}'
        }), 500
@app.route('/recurring_candidate_history/<candidate_id>')
@login_required_dev
def recurring_candidate_history(candidate_id):
    """Get transaction history for a recurring candidate"""
    try:
        # Get stored candidate data from session
        session_key = f'recurring_candidate_{candidate_id}'
        candidate_data = session.get(session_key)
        
        if not candidate_data:
            return jsonify({
                'success': False,
                'message': 'Candidate details not found. Please refresh the page and try again.'
            }), 404
        
        # Get transaction IDs from the stored data
        transaction_ids = candidate_data.get('transaction_ids', [])
        
        # Get user's base currency
        base_currency = get_base_currency()
        currency_symbol = base_currency['symbol'] if isinstance(base_currency, dict) else base_currency.symbol
        
        # Fetch the actual transactions
        transactions = []
        for tx_id in transaction_ids:
            expense = Expense.query.get(tx_id)
            if expense and expense.user_id == current_user.id:
                tx_data = {
                    'id': expense.id,
                    'description': expense.description,
                    'amount': expense.amount,
                    'date': expense.date.isoformat(),
                    'account_name': expense.account.name if expense.account else None
                }
                
                # Add category information if available
                if hasattr(expense, 'category') and expense.category:
                    tx_data['category_name'] = expense.category.name
                    tx_data['category_icon'] = expense.category.icon
                    tx_data['category_color'] = expense.category.color
                
                transactions.append(tx_data)
        
        # Sort transactions by date (newest first)
        transactions.sort(key=lambda x: x['date'], reverse=True)
        
        return jsonify({
            'success': True,
            'candidate_id': candidate_id,
            'description': candidate_data['description'],
            'currency_symbol': currency_symbol,
            'transactions': transactions
        })
        
    except Exception as e:
        app.logger.error(f"Error fetching transaction history: {str(e)}")
        return jsonify({
            'success': False,
            'message': f'Error fetching transaction history: {str(e)}'
        }), 500
@app.route('/convert_to_recurring/<candidate_id>', methods=['POST'])
@login_required_dev
def convert_to_recurring(candidate_id):
    """Convert a detected recurring transaction to a RecurringExpense"""
    from recurring_detection import create_recurring_expense_from_detection
    
    try:
        # Check if this is an edit request
        is_edit = request.args.get('edit', 'false').lower() == 'true'
        
        if is_edit:
            # If this is an edit, we're using the form data
            # Process the form data just like in add_recurring route
            
            # Extract form data
            description = request.form.get('description')
            amount = float(request.form.get('amount', 0))
            frequency = request.form.get('frequency')
            account_id = request.form.get('account_id')
            category_id = request.form.get('category_id')
            
            # Create a custom candidate data structure
            custom_candidate = {
                'description': description,
                'amount': amount,
                'frequency': frequency,
                'account_id': account_id,
                'category_id': category_id,
                'transaction_type': 'expense'  # Default
            }
            
            # Create recurring expense from custom data
            recurring = create_recurring_expense_from_detection(current_user.id, custom_candidate)
            
            # Additional fields from form
            recurring.start_date = datetime.strptime(request.form.get('start_date'), '%Y-%m-%d')
            if request.form.get('end_date'):
                recurring.end_date = datetime.strptime(request.form.get('end_date'), '%Y-%m-%d')
            
            # Process split settings
            is_personal = request.form.get('personal_expense') == 'on'
            
            if is_personal:
                recurring.split_with = None
            else:
                split_with_ids = request.form.getlist('split_with')
                recurring.split_with = ','.join(split_with_ids) if split_with_ids else None
            
            recurring.split_method = request.form.get('split_method', 'equal')
            recurring.split_details = request.form.get('split_details')
            recurring.paid_by = request.form.get('paid_by', current_user.id)
            recurring.group_id = request.form.get('group_id') if request.form.get('group_id') else None
            
            # Save to database
            db.session.add(recurring)
            db.session.commit()
            
            # Check if this is a regular form submission or AJAX request
            if not request.headers.get('X-Requested-With') == 'XMLHttpRequest':
                flash('Recurring expense created successfully!')
                return redirect(url_for('recurring'))
            
            return jsonify({
                'success': True,
                'message': 'Recurring expense created successfully!'
            })
            
        else:
            # Standard conversion (not edit)
            
            # Get candidate data from session
            session_key = f'recurring_candidate_{candidate_id}'
            candidate_data = session.get(session_key)
            
            if not candidate_data:
                return jsonify({
                    'success': False,
                    'message': 'Candidate details not found. Please refresh the page and try again.'
                }), 404
            
            # Create recurring expense from the candidate data
            recurring = create_recurring_expense_from_detection(current_user.id, candidate_data)
            
            # Set to active
            recurring.active = True
            
            # Save to database
            db.session.add(recurring)
            db.session.commit()
            
            return jsonify({
                'success': True,
                'message': 'Recurring expense created successfully!'
            })
            
    except Exception as e:
        db.session.rollback()
        app.logger.error(f"Error converting to recurring: {str(e)}")
        return jsonify({
            'success': False,
            'message': f'Error: {str(e)}'
        }), 500

@app.route('/ignore_recurring_candidate/<candidate_id>', methods=['POST'])
@login_required_dev
def ignore_recurring_candidate(candidate_id):
    """Mark a recurring transaction pattern as ignored"""
    try:
        # Get candidate data from session
        session_key = f'recurring_candidate_{candidate_id}'
        candidate_data = session.get(session_key)
        
        if not candidate_data:
            return jsonify({
                'success': False,
                'message': 'Candidate details not found. Please refresh the page and try again.'
            }), 404
        
        # Create pattern key for this candidate
        pattern_key = f"{candidate_data['description']}_{candidate_data['amount']}_{candidate_data['frequency']}"
        
        # Check if already ignored
        existing = IgnoredRecurringPattern.query.filter_by(
            user_id=current_user.id,
            pattern_key=pattern_key
        ).first()
        
        if existing:
            return jsonify({
                'success': True,
                'message': 'Pattern was already ignored'
            })
        
        # Create ignored pattern record
        ignored = IgnoredRecurringPattern(
            user_id=current_user.id,
            pattern_key=pattern_key,
            description=candidate_data['description'],
            amount=candidate_data['amount'],
            frequency=candidate_data['frequency']
        )
        
        db.session.add(ignored)
        db.session.commit()
        
        return jsonify({
            'success': True,
            'message': 'Pattern will no longer be detected as recurring'
        })
        
    except Exception as e:
        db.session.rollback()
        app.logger.error(f"Error ignoring recurring candidate: {str(e)}")
        return jsonify({
            'success': False,
            'message': f'Error: {str(e)}'
        }), 500
@app.route('/restore_ignored_pattern/<int:pattern_id>', methods=['POST'])
@login_required_dev
def restore_ignored_pattern(pattern_id):
    """Restore a previously ignored recurring pattern"""
    try:
        # Find the pattern
        pattern = IgnoredRecurringPattern.query.get_or_404(pattern_id)
        
        # Security check
        if pattern.user_id != current_user.id:
            flash('You do not have permission to modify this pattern.')
            return redirect(url_for('manage_ignored_patterns'))
        
        # Delete the pattern (which effectively restores it for detection)
        db.session.delete(pattern)
        db.session.commit()
        
        flash('Pattern restored successfully. It may appear in future recurring detection results.')
        
    except Exception as e:
        db.session.rollback()
        app.logger.error(f"Error restoring pattern {pattern_id}: {str(e)}")
        flash(f'Error: {str(e)}')
    
    return redirect(url_for('manage_ignored_patterns'))
@app.route('/manage_ignored_patterns')
@login_required_dev
def manage_ignored_patterns():
    """View and manage ignored recurring transaction patterns"""
    # Get all ignored patterns for the current user
    ignored_patterns = IgnoredRecurringPattern.query.filter_by(user_id=current_user.id).order_by(
        IgnoredRecurringPattern.ignore_date.desc()
    ).all()
    
    # Get base currency for display
    base_currency = get_base_currency()
    
    return render_template('manage_ignored_patterns.html',
                          ignored_patterns=ignored_patterns,
                          base_currency=base_currency)
#--------------------
# ROUTES: GROUPS
#--------------------

@app.route('/groups')
@login_required_dev
def groups():
    groups = Group.query.join(group_users).filter(group_users.c.user_id == current_user.id).all()
    all_users = User.query.all()
    return render_template('groups.html', groups=groups, users=all_users)

@app.route('/groups/create', methods=['POST'])
@login_required_dev
def create_group():
    try:
        name = request.form.get('name')
        description = request.form.get('description')
        member_ids = request.form.getlist('members')
        
        group = Group(
            name=name,
            description=description,
            created_by=current_user.id
        )
        
        # Add creator as a member
        group.members.append(current_user)
        
        # Add selected members
        for member_id in member_ids:
            user = User.query.filter_by(id=member_id).first()
            if user and user != current_user:
                group.members.append(user)
        
        db.session.add(group)
        db.session.commit()
        flash('Group created successfully!')
    except Exception as e:
        flash(f'Error creating group: {str(e)}')
    
    return redirect(url_for('groups'))

@app.route('/groups/<int:group_id>')
@login_required_dev
def group_details(group_id):
    base_currency = get_base_currency()
    group = Group.query.get_or_404(group_id)

    # Check if user is member of group
    if current_user not in group.members:
        flash('Access denied. You are not a member of this group.')
        return redirect(url_for('groups'))
    categories = Category.query.filter_by(user_id=current_user.id).order_by(Category.name).all()
    
    expenses = Expense.query.filter_by(group_id=group_id).order_by(Expense.date.desc()).all()
    all_users = User.query.all()
    currencies = Currency.query.all()
    return render_template('group_details.html', 
                           group=group, 
                           expenses=expenses,
                           currencies=currencies, 
                           base_currency=base_currency,
                           categories=categories,
                           users=all_users)

@app.route('/groups/<int:group_id>/add_member', methods=['POST'])
@login_required_dev
def add_group_member(group_id):
    group = Group.query.get_or_404(group_id)
    if current_user != group.creator:
        flash('Only group creator can add members')
        return redirect(url_for('group_details', group_id=group_id))
    
    member_id = request.form.get('user_id')
    user = User.query.filter_by(id=member_id).first()
    
    if user and user not in group.members:
        group.members.append(user)
        db.session.commit()
        flash(f'{user.name} added to group!')
        create_default_categories(user.id)
        # Send group invitation email
        try:
            send_group_invitation_email(user, group, current_user)
        except Exception as e:
            app.logger.error(f"Failed to send group invitation email: {str(e)}")
    
    return redirect(url_for('group_details', group_id=group_id))

@app.route('/groups/<int:group_id>/remove_member/<member_id>', methods=['POST'])
@login_required_dev
def remove_group_member(group_id, member_id):
    group = Group.query.get_or_404(group_id)
    if current_user != group.creator:
        flash('Only group creator can remove members')
        return redirect(url_for('group_details', group_id=group_id))
    
    user = User.query.filter_by(id=member_id).first()
    if user and user in group.members and user != group.creator:
        group.members.remove(user)
        db.session.commit()
        flash(f'{user.name} removed from group!')
    
    return redirect(url_for('group_details', group_id=group_id))

#--------------------
# ROUTES: ADMIN
#--------------------

@app.route('/admin')
@login_required_dev
def admin():
    if not current_user.is_admin:
        flash('Access denied. Admin privileges required.')
        return redirect(url_for('dashboard'))
    
    users = User.query.all()
    return render_template('admin.html', users=users)
@app.route('/admin/add_user', methods=['POST'])
@login_required_dev
def admin_add_user():
    if not current_user.is_admin:
        flash('Access denied. Admin privileges required.')
        return redirect(url_for('dashboard'))
    
    email = request.form.get('email')
    password = request.form.get('password')
    name = request.form.get('name')
    is_admin = request.form.get('is_admin') == 'on'
    
    if User.query.filter_by(id=email).first():
        flash('Email already registered')
        return redirect(url_for('admin'))
    
    user = User(id=email, name=name, is_admin=is_admin)
    user.set_password(password)
    db.session.add(user)
    db.session.commit()

    
    create_default_categories(user.id)
    db.session.commit() 


    create_default_budgets(user.id)
    db.session.commit() 

    try:
        send_welcome_email(user)
    except Exception as e:
        app.logger.error(f"Failed to send welcome email: {str(e)}")
    
    flash('User added successfully!')
    return redirect(url_for('admin'))
@app.route('/admin/delete_user/<user_id>', methods=['POST'])
@login_required_dev
def admin_delete_user(user_id):
    if not current_user.is_admin:
        flash('Access denied. Admin privileges required.')
        return redirect(url_for('dashboard'))
    
    if user_id == current_user.id:
        flash('Cannot delete your own admin account!')
        return redirect(url_for('admin'))
    
    user = User.query.filter_by(id=user_id).first()
    if user:
        try:
            # Start a transaction
            db.session.begin_nested()
            
            # Delete all related data first
            
            # 1. Delete user's categories (must happen before expenses)
            Category.query.filter_by(user_id=user_id).delete()
            
            # 2. Delete user's expenses
            Expense.query.filter_by(user_id=user_id).delete()
            
            # 3. Delete user's recurring expenses
            RecurringExpense.query.filter_by(user_id=user_id).delete()
            
            # 4. Delete user's budgets
            Budget.query.filter_by(user_id=user_id).delete()
            
            # 5. Delete user's tags
            Tag.query.filter_by(user_id=user_id).delete()
            
            # 6. Delete user's category mappings
            CategoryMapping.query.filter_by(user_id=user_id).delete()
            
            # 7. Delete user's accounts
            Account.query.filter_by(user_id=user_id).delete()
            
            # 8. Delete user's settlements (both as payer and receiver)
            Settlement.query.filter(or_(
                Settlement.payer_id == user_id,
                Settlement.receiver_id == user_id
            )).delete(synchronize_session=False)
            
            # 9. Handle any groups the user created
            # For groups created by this user, either reassign or delete
            for group in Group.query.filter_by(created_by=user_id).all():
                if len(group.members) > 1:
                    # Find another member to become the owner
                    for member in group.members:
                        if member.id != user_id:
                            group.created_by = member.id
                            break
                else:
                    # Delete the group if no other members
                    db.session.delete(group)
            
            # 10. Remove user from their groups (membership)
            for group in user.groups:
                group.members.remove(user)
            
            # 11. Handle SimpleFin connection if exists
            SimpleFin.query.filter_by(user_id=user_id).delete()
            
            # Finally, delete the user
            db.session.delete(user)
            db.session.commit()
            flash('User deleted successfully!')
            
        except Exception as e:
            db.session.rollback()
            app.logger.error(f"Error deleting user: {str(e)}")
            flash(f'Error deleting user: {str(e)}')
    
    return redirect(url_for('admin'))

@app.route('/admin/reset_password', methods=['POST'])
@login_required_dev
def admin_reset_password():
    if not current_user.is_admin:
        flash('Access denied. Admin privileges required.')
        return redirect(url_for('dashboard'))
    
    user_id = request.form.get('user_id')
    new_password = request.form.get('new_password')
    confirm_password = request.form.get('confirm_password')
    
    # Validate passwords match
    if new_password != confirm_password:
        flash('Passwords do not match!')
        return redirect(url_for('admin'))
    
    user = User.query.filter_by(id=user_id).first()
    if user:
        user.set_password(new_password)
        db.session.commit()
        flash(f'Password reset successful for {user.name}!')
    else:
        flash('User not found.')
        
    return redirect(url_for('admin'))

#--------------------
# ROUTES: SETTLEMENTS
#--------------------

@app.route('/settlements')
@login_required_dev
def settlements():
    # Get all settlements involving the current user
    base_currency = get_base_currency()
    settlements = Settlement.query.filter(
        or_(
            Settlement.payer_id == current_user.id,
            Settlement.receiver_id == current_user.id
        )
    ).order_by(Settlement.date.desc()).all()
    
    # Get all users
    users = User.query.all()
    
    # Calculate balances between users
    balances = calculate_balances(current_user.id)
    
    # Split balances into "you owe" and "you are owed" categories
    you_owe = []
    you_are_owed = []
    
    for balance in balances:
        if balance['amount'] < 0:
            # Current user owes money
            you_owe.append({
                'id': balance['user_id'],
                'name': balance['name'],
                'email': balance['email'],
                'amount': abs(balance['amount'])
            })
        elif balance['amount'] > 0:
            # Current user is owed money
            you_are_owed.append({
                'id': balance['user_id'],
                'name': balance['name'],
                'email': balance['email'],
                'amount': balance['amount']
            })
    
    return render_template('settlements.html', 
                          settlements=settlements,
                          users=users,
                          you_owe=you_owe,
                          you_are_owed=you_are_owed,
                          base_currency=base_currency,
                          current_user_id=current_user.id)

@app.route('/add_settlement', methods=['POST'])
@login_required_dev
def add_settlement():
    try:
        # Parse date with error handling
        try:
            settlement_date = datetime.strptime(request.form['date'], '%Y-%m-%d')
        except ValueError:
            flash('Invalid date format. Please use YYYY-MM-DD format.')
            return redirect(url_for('settlements'))
        
        # Create settlement record
        settlement = Settlement(
            payer_id=request.form['payer_id'],
            receiver_id=request.form['receiver_id'],
            amount=float(request.form['amount']),
            date=settlement_date,
            description=request.form.get('description', 'Settlement')
        )
        
        db.session.add(settlement)
        db.session.commit()
        flash('Settlement recorded successfully!')
        
    except Exception as e:
        flash(f'Error: {str(e)}')
        
    return redirect(url_for('settlements'))


#--------------------
# ROUTES: currencies
#--------------------

@app.route('/currencies')
@login_required_dev
def manage_currencies():
    currencies = Currency.query.all()
    return render_template('currencies.html', currencies=currencies)

@app.route('/currencies/add', methods=['POST'])
@login_required_dev
def add_currency():
    if not current_user.is_admin:
        flash('Only administrators can add currencies')
        return redirect(url_for('manage_currencies'))
    
    code = request.form.get('code', '').upper()
    name = request.form.get('name')
    symbol = request.form.get('symbol')
    rate_to_base = float(request.form.get('rate_to_base', 1.0))
    is_base = request.form.get('is_base') == 'on'
    
    # Validate currency code format
    if not code or len(code) != 3 or not code.isalpha():
        flash('Invalid currency code. Please use 3-letter ISO currency code (e.g., USD, EUR, GBP)')
        return redirect(url_for('manage_currencies'))
    
    # Check if currency already exists
    existing = Currency.query.filter_by(code=code).first()
    if existing:
        flash(f'Currency {code} already exists')
        return redirect(url_for('manage_currencies'))
    
    # If setting as base, update all existing base currencies
    if is_base:
        for currency in Currency.query.filter_by(is_base=True).all():
            currency.is_base = False
    
    # Create new currency
    currency = Currency(
        code=code,
        name=name,
        symbol=symbol,
        rate_to_base=rate_to_base,
        is_base=is_base
    )
    db.session.add(currency)
    
    try:
        db.session.commit()
        flash(f'Currency {code} added successfully')
    except Exception as e:
        db.session.rollback()
        flash(f'Error adding currency: {str(e)}')
    
    return redirect(url_for('manage_currencies'))

@app.route('/currencies/update/<code>', methods=['POST'])
@login_required_dev
def update_currency(code):
    if not current_user.is_admin:
        flash('Only administrators can update currencies')
        return redirect(url_for('manage_currencies'))
    
    currency = Currency.query.filter_by(code=code).first_or_404()
    
    # Update fields
    currency.name = request.form.get('name', currency.name)
    currency.symbol = request.form.get('symbol', currency.symbol)
    currency.rate_to_base = float(request.form.get('rate_to_base', currency.rate_to_base))
    new_is_base = request.form.get('is_base') == 'on'
    
    # If setting as base, update all existing base currencies
    if new_is_base and not currency.is_base:
        for curr in Currency.query.filter_by(is_base=True).all():
            curr.is_base = False
    
    currency.is_base = new_is_base
    currency.last_updated = datetime.utcnow()
    
    try:
        db.session.commit()
        flash(f'Currency {code} updated successfully')
    except Exception as e:
        db.session.rollback()
        flash(f'Error updating currency: {str(e)}')
    
    return redirect(url_for('manage_currencies'))

@app.route('/currencies/delete/<string:code>', methods=['DELETE'])
@login_required
def delete_currency(code):
    """
    Delete a currency from the system
    Only accessible to admin users
    """
    # Ensure user is an admin
    if not current_user.is_admin:
        return jsonify({
            'success': False, 
            'message': 'Unauthorized. Admin access required.'
        }), 403
    
    try:
        # Find the currency
        currency = Currency.query.filter_by(code=code).first()
        
        if not currency:
            return jsonify({
                'success': False, 
                'message': f'Currency {code} not found.'
            }), 404
        
        # Prevent deleting the base currency
        if currency.is_base:
            return jsonify({
                'success': False, 
                'message': 'Cannot delete the base currency. Set another currency as base first.'
            }), 400
        
        
        # Remove the currency
        db.session.delete(currency)
        db.session.commit()
        
        return jsonify({
            'success': True, 
            'message': f'Currency {code} deleted successfully.'
        })
    
    except Exception as e:
        # Rollback in case of error
        db.session.rollback()
        
        # Log the error
        app.logger.error(f"Error deleting currency {code}: {str(e)}")
        
        return jsonify({
            'success': False, 
            'message': f'An error occurred while deleting currency {code}.'
        }), 500
    
@app.route('/currencies/set-base/<string:code>', methods=['POST'])
@login_required
def set_base_currency(code):
    """
    Change the base currency
    Only accessible to admin users
    """
    # Ensure user is an admin
    if not current_user.is_admin:
        flash('Unauthorized. Admin access required.', 'error')
        return redirect(url_for('manage_currencies'))  # Changed 'currencies' to 'manage_currencies'
    
    try:
        # Find the currency to be set as base
        new_base_currency = Currency.query.filter_by(code=code).first()
        
        if not new_base_currency:
            flash(f'Currency {code} not found.', 'error')
            return redirect(url_for('manage_currencies'))  # Changed 'currencies' to 'manage_currencies'
        
        # Find and unset the current base currency
        current_base_currency = Currency.query.filter_by(is_base=True).first()
        
        if current_base_currency:
            # Unset current base currency
            current_base_currency.is_base = False
        
        # Set new base currency
        new_base_currency.is_base = True
        
        # Update rate to base for this currency
        new_base_currency.rate_to_base = 1.0
        
        # Update rates for other currencies relative to the new base
        try:
            update_currency_rates()
        except Exception as rate_update_error:
            # Log the error but don't prevent the base currency change
            app.logger.error(f"Error updating rates after base currency change: {str(rate_update_error)}")
        
        # Commit changes
        db.session.commit()
        
        flash(f'Base currency successfully changed to {code}.', 'success')
    except Exception as e:
        # Rollback in case of error
        db.session.rollback()
        
        # Log the error
        app.logger.error(f"Error changing base currency to {code}: {str(e)}")
        
        flash('An error occurred while changing the base currency.', 'error')
    
    return redirect(url_for('manage_currencies'))  # Changed 'currencies' to 'manage_currencies'

@app.route('/update_currency_rates', methods=['POST'])
@login_required_dev
def update_rates_route():
    """API route to update currency rates"""
    if not current_user.is_admin:
        flash('Only administrators can update currency rates')
        return redirect(url_for('manage_currencies'))
    
    result = update_currency_rates()
    
    if result >= 0:
        flash(f'Successfully updated {result} currency rates')
    else:
        flash('Error updating currency rates. Check the logs for details.')
    
    return redirect(url_for('manage_currencies'))

@app.route('/set_default_currency', methods=['POST'])
@login_required_dev
def set_default_currency():
    currency_code = request.form.get('default_currency')
    
    # Verify currency exists
    currency = Currency.query.filter_by(code=currency_code).first()
    if not currency:
        flash('Invalid currency selected')
        return redirect(url_for('manage_currencies'))
    
    # Update user's default currency
    current_user.default_currency_code = currency_code
    db.session.commit()
    
    flash(f'Default currency set to {currency.code} ({currency.symbol})')
    return redirect(url_for('manage_currencies'))


#--------------------
# ROUTES: Transactions
#--------------------

@app.route('/transactions')
@login_required_dev
def transactions():
    """Display all transactions with filtering capabilities"""
    # Fetch all expenses where the user is either the creator or a split participant
    base_currency = get_base_currency()
    expenses = Expense.query.filter(
        or_(
            Expense.user_id == current_user.id,
            Expense.split_with.like(f'%{current_user.id}%')
        )
    ).order_by(Expense.date.desc()).all()
    
    users = User.query.all()
    
    # Pre-calculate all expense splits to avoid repeated calculations
    expense_splits = {}
    for expense in expenses:
        expense_splits[expense.id] = expense.calculate_splits()
    
    # Calculate total expenses for current user (similar to dashboard calculation)
    now = datetime.now()
    current_year = now.year
    total_expenses = 0

    for expense in expenses:
        # Skip if not in current year
        if expense.date.year != current_year:
            continue
            
        splits = expense_splits[expense.id]
        
        if expense.paid_by == current_user.id:
            # If user paid, add their own portion
            total_expenses += splits['payer']['amount']
            
            # Also add what others owe them (the entire expense)
            for split in splits['splits']:
                total_expenses += split['amount']
        else:
            # If someone else paid, add only this user's portion
            for split in splits['splits']:
                if split['email'] == current_user.id:
                    total_expenses += split['amount']
                    break
    
    # Calculate current month total (similar to dashboard calculation)
    current_month_total = 0
    current_month = now.strftime('%Y-%m')

    for expense in expenses:
        # Skip if not in current month
        if expense.date.strftime('%Y-%m') != current_month:
            continue
            
        splits = expense_splits[expense.id]
        
        if expense.paid_by == current_user.id:
            # If user paid, add their own portion
            current_month_total += splits['payer']['amount']
            
            # Also add what others owe them (the entire expense)
            for split in splits['splits']:
                current_month_total += split['amount']
        else:
            # If someone else paid, add only this user's portion
            for split in splits['splits']:
                if split['email'] == current_user.id:
                    current_month_total += split['amount']
                    break
    
    # Calculate monthly totals for statistics
    monthly_totals = {}
    unique_cards = set()
    
    currencies = Currency.query.all()
    for expense in expenses:
        month_key = expense.date.strftime('%Y-%m')
        if month_key not in monthly_totals:
            monthly_totals[month_key] = {
                'total': 0.0,
                'by_card': {},
                'contributors': {}
            }
            
        # Add to monthly totals
        monthly_totals[month_key]['total'] += expense.amount
        
        # Add card to total
        if expense.card_used not in monthly_totals[month_key]['by_card']:
            monthly_totals[month_key]['by_card'][expense.card_used] = 0
        monthly_totals[month_key]['by_card'][expense.card_used] += expense.amount
        
        # Track unique cards where current user paid
        if expense.paid_by == current_user.id:
            unique_cards.add(expense.card_used)
        
        # Add contributors' data
        splits = expense_splits[expense.id]
        
        # Add payer's portion
        if splits['payer']['amount'] > 0:
            user_id = splits['payer']['email']
            if user_id not in monthly_totals[month_key]['contributors']:
                monthly_totals[month_key]['contributors'][user_id] = 0
            monthly_totals[month_key]['contributors'][user_id] += splits['payer']['amount']
        
        # Add other contributors' portions
        for split in splits['splits']:
            user_id = split['email']
            if user_id not in monthly_totals[month_key]['contributors']:
                monthly_totals[month_key]['contributors'][user_id] = 0
            monthly_totals[month_key]['contributors'][user_id] += split['amount']
    
    return render_template('transactions.html', 
                        expenses=expenses,
                        expense_splits=expense_splits,
                        monthly_totals=monthly_totals,
                        total_expenses=total_expenses,
                        current_month_total=current_month_total,
                        unique_cards=unique_cards,
                        users=users,
                        base_currency=base_currency,
                        currencies=currencies)



@app.route('/get_transaction_form_html')
@login_required_dev
def get_transaction_form_html():
    """Return the HTML for the add transaction form"""
    base_currency = get_base_currency()
    users = User.query.all()
    groups = Group.query.join(group_users).filter(group_users.c.user_id == current_user.id).all()
    categories = Category.query.filter_by(user_id=current_user.id).order_by(Category.name).all()
    currencies = Currency.query.all()
    
    return render_template('partials/add_transaction_form.html',
                          users=users,
                          groups=groups,
                          categories=categories,
                          currencies=currencies,
                          base_currency=base_currency)

@app.route('/get_expense_edit_form/<int:expense_id>')
@login_required_dev
def get_expense_edit_form(expense_id):
    """Return the HTML for editing an expense"""
    expense = Expense.query.get_or_404(expense_id)
    
    # Security check
    if expense.user_id != current_user.id and current_user.id not in (expense.split_with or ''):
        return 'Access denied', 403
    
    base_currency = get_base_currency()
    users = User.query.all()
    groups = Group.query.join(group_users).filter(group_users.c.user_id == current_user.id).all()
    categories = Category.query.filter_by(user_id=current_user.id).order_by(Category.name).all()
    currencies = Currency.query.all()
    
    accounts = Account.query.filter_by(user_id=current_user.id).all()
    return render_template('partials/edit_transaction_form.html',
                          expense=expense,
                          users=users,
                          groups=groups,
                          categories=categories,
                          currencies=currencies,
                          accounts=accounts,
                          user=current_user,
                          base_currency=base_currency)


#--------------------
# ROUTES: Accounts and Imports 
#--------------------

# This function should be added to the route that handles the accounts page
# Update the accounts route in app.py

@app.route('/accounts')
@login_required_dev
def accounts():
    """View and manage financial accounts"""
    # Get all user accounts
    user_accounts = Account.query.filter_by(user_id=current_user.id).all()
    
    # Get user's preferred currency for conversion and display
    user_currency = None
    if current_user.default_currency_code:
        user_currency = Currency.query.filter_by(code=current_user.default_currency_code).first()
    
    # Fall back to base currency if user has no preference
    if not user_currency:
        user_currency = Currency.query.filter_by(is_base=True).first()
        
    # If somehow we still don't have a currency, use USD as ultimate fallback
    if not user_currency:
        user_currency = Currency.query.filter_by(code='USD').first() or Currency(code='USD', name='US Dollar', symbol='$', rate_to_base=1.0)
        
    user_currency_code = user_currency.code
    
    # Calculate financial summary with currency conversion
    total_assets = 0
    total_liabilities = 0
    
    for account in user_accounts:
        # Get account balance in account's currency
        balance = account.balance or 0
        
        # Skip near-zero balances
        if abs(balance) < 0.01:
            continue
            
        # Get account's currency code
        account_currency = account.currency_code or user_currency_code
        
        # Convert to user's preferred currency if different
        if account_currency != user_currency_code:
            converted_balance = convert_currency(balance, account_currency, user_currency_code)
        else:
            converted_balance = balance
            
        # Add to appropriate total
        if account.type in ['checking', 'savings', 'investment'] and converted_balance > 0:
            total_assets += converted_balance
        elif account.type in ['credit', 'loan'] or converted_balance < 0:
            total_liabilities += abs(converted_balance)  # Store as positive amount
    
    # Calculate net worth
    net_worth = total_assets - total_liabilities
    
    # Get all currencies for the form
    currencies = Currency.query.all()
    
    return render_template('accounts.html',
                          accounts=user_accounts,
                          total_assets=total_assets,
                          total_liabilities=total_liabilities,
                          net_worth=net_worth,
                          user_currency=user_currency,
                          currencies=currencies)



@app.route('/advanced')
@login_required_dev
def advanced():
    """Display advanced features like account management and imports"""
    # Get all user accounts
    accounts = Account.query.filter_by(user_id=current_user.id).all()
    
    # Get connected accounts (those with SimpleFin integration)
    connected_accounts = [account for account in accounts if account.import_source == 'simplefin']
    
    # Calculate financial summary
    total_assets = sum(account.balance for account in accounts 
                    if account.type in ['checking', 'savings', 'investment'] and account.balance > 0)
    
    total_liabilities = abs(sum(account.balance for account in accounts 
                          if account.type in ['credit', 'loan'] or account.balance < 0))
    
    net_worth = total_assets - total_liabilities
    
    # Get base currency for display
    base_currency = get_base_currency()
    
    # Get all currencies for the form
    currencies = Currency.query.all()
    
    return render_template('advanced.html',
                          accounts=accounts,
                          connected_accounts=connected_accounts,
                          total_assets=total_assets,
                          total_liabilities=total_liabilities,
                          net_worth=net_worth,
                          base_currency=base_currency,
                          currencies=currencies)


@app.route('/add_account', methods=['POST'])
@login_required_dev
def add_account():
    """Add a new account"""
    try:
        name = request.form.get('name')
        account_type = request.form.get('type')
        institution = request.form.get('institution')
        balance = float(request.form.get('balance', 0))
        currency_code = request.form.get('currency_code', current_user.default_currency_code)
        
        # Create new account
        account = Account(
            name=name,
            type=account_type,
            institution=institution,
            balance=balance,
            currency_code=currency_code,
            user_id=current_user.id
        )
        
        db.session.add(account)
        db.session.commit()
        
        flash('Account added successfully')
    except Exception as e:
        db.session.rollback()
        flash(f'Error adding account: {str(e)}')
    
    return redirect(url_for('accounts'))


@app.route('/get_account/<int:account_id>')
@login_required_dev
def get_account(account_id):
    """Get account details via AJAX"""
    try:
        account = Account.query.get_or_404(account_id)
        
        # Security check
        if account.user_id != current_user.id:
            return jsonify({
                'success': False,
                'message': 'You do not have permission to view this account'
            }), 403
        
        # Get transaction count for this account
        transaction_count = Expense.query.filter_by(account_id=account_id).count()
        
        return jsonify({
            'success': True,
            'account': {
                'id': account.id,
                'name': account.name,
                'type': account.type,
                'institution': account.institution,
                'balance': account.balance,
                'currency_code': account.currency_code or current_user.default_currency_code,
                'transaction_count': transaction_count
            }
        })
    except Exception as e:
        app.logger.error(f"Error retrieving account {account_id}: {str(e)}")
        return jsonify({
            'success': False,
            'message': f'Error: {str(e)}'
        }), 500

@app.route('/update_account', methods=['POST'])
@login_required_dev
def update_account():
    """Update an existing account"""
    try:
        account_id = request.form.get('account_id')
        account = Account.query.get_or_404(account_id)
        
        # Security check
        if account.user_id != current_user.id:
            flash('You do not have permission to edit this account')
            return redirect(url_for('accounts'))
        
        # Update fields
        account.name = request.form.get('name')
        account.type = request.form.get('type')
        account.institution = request.form.get('institution')
        account.balance = float(request.form.get('balance', 0))
        account.currency_code = request.form.get('currency_code')
        
        db.session.commit()
        flash('Account updated successfully')
        
    except Exception as e:
        db.session.rollback()
        flash(f'Error updating account: {str(e)}')
    
    return redirect(url_for('accounts'))

@app.route('/delete_account/<int:account_id>', methods=['DELETE'])
@login_required_dev
def delete_account(account_id):
    """Delete an account"""
    try:
        account = Account.query.get_or_404(account_id)
        
        # Security check
        if account.user_id != current_user.id:
            return jsonify({
                'success': False,
                'message': 'You do not have permission to delete this account'
            }), 403
        
        db.session.delete(account)
        db.session.commit()
        
        return jsonify({
            'success': True,
            'message': 'Account deleted successfully'
        })
    except Exception as e:
        db.session.rollback()
        app.logger.error(f"Error deleting account {account_id}: {str(e)}")
        return jsonify({
            'success': False,
            'message': f'Error: {str(e)}'
        }), 500
    
@app.route('/import_csv', methods=['POST'])
@login_required_dev
def import_csv():
    """Import transactions from a CSV file"""
    if 'csv_file' not in request.files:
        flash('No file provided')
        return redirect(url_for('advanced'))
    
    csv_file = request.files['csv_file']
    
    if csv_file.filename == '':
        flash('No file selected')
        return redirect(url_for('advanced'))
    
    # Case-insensitive extension check
    if not csv_file.filename.lower().endswith('.csv'):
        flash('File must be a CSV')
        return redirect(url_for('advanced'))
    
    imported_expenses = []
    
    try:
        # Get form parameters
        account_id = request.form.get('account_id')
        date_format = request.form.get('date_format', 'MM/DD/YYYY')
        date_column = request.form.get('date_column', 'Date')
        amount_column = request.form.get('amount_column', 'Amount')
        description_column = request.form.get('description_column', 'Description')
        category_column = request.form.get('category_column')
        type_column = request.form.get('type_column')
        id_column = request.form.get('id_column')
        
        detect_duplicates = 'detect_duplicates' in request.form
        auto_categorize = 'auto_categorize' in request.form
        negative_is_expense = 'negative_is_expense' in request.form
        
        # Read file content
        file_content = csv_file.read().decode('utf-8')
        
        # Parse CSV
        import csv
        import io
        from datetime import datetime
        
        csv_reader = csv.DictReader(io.StringIO(file_content))
        
        # Get account if specified
        account = None
        if account_id:
            account = Account.query.get(account_id)
            if account and account.user_id != current_user.id:
                flash('Invalid account selected')
                return redirect(url_for('advanced'))
        
        # Get existing cards used
        existing_cards = db.session.query(Expense.card_used).filter_by(
            user_id=current_user.id
        ).distinct().all()
        existing_cards = [card[0] for card in existing_cards if card[0]]
        
        # Use the most frequent card as default if available
        default_card = "Imported Card"
        if existing_cards:
            from collections import Counter
            card_counter = Counter()
            for card in existing_cards:
                card_counter[card] += 1
            default_card = card_counter.most_common(1)[0][0]
        
        # Define date parser based on selected format
        def parse_date(date_str):
            if date_format == 'MM/DD/YYYY':
                return datetime.strptime(date_str, '%m/%d/%Y')
            elif date_format == 'DD/MM/YYYY':
                return datetime.strptime(date_str, '%d/%m/%Y')
            elif date_format == 'YYYY-MM-DD':
                return datetime.strptime(date_str, '%Y-%m-%d')
            elif date_format == 'YYYY/MM/DD':
                return datetime.strptime(date_str, '%Y/%m/%d')
            else:
                return datetime.strptime(date_str, '%m/%d/%Y')  # Default
        
        # Process each row
        imported_count = 0
        duplicate_count = 0
        
        for row in csv_reader:
            try:
                # Skip if missing required fields
                if not all(key in row for key in [date_column, amount_column, description_column]):
                    continue
                
                # Extract data
                date_str = row[date_column].strip()
                amount_str = row[amount_column].strip().replace('$', '').replace(',', '')
                description = row[description_column].strip()
                
                # Skip if empty data
                if not date_str or not amount_str or not description:
                    continue
                
                # Parse date
                transaction_date = parse_date(date_str)
                
                # Parse amount (handle negative values)
                try:
                    amount = float(amount_str)
                except ValueError:
                    continue  # Skip if amount can't be parsed
                
                # Try to detect if this is an internal transfer
                is_transfer, source_account_id, destination_account_id = False, None, None
                if account and account.id:
                    is_transfer, source_account_id, destination_account_id = detect_internal_transfer(
                        description, amount, account.id
                    )
                
                if is_transfer:
                    # This is an internal transfer
                    transaction_type = 'transfer'
                    # Use the detected accounts, falling back to the selected account
                    source_account_id = source_account_id or account.id
                    # If we couldn't determine the destination, it stays None
                else:
                    # Use the standard transaction type detection
                    transaction_type = determine_transaction_type(row, account.id if account else None)
                
                # Get external ID if available
                external_id = row.get(id_column) if id_column and id_column in row else None
                
                # Check for duplicates if enabled
                if detect_duplicates and external_id:
                    existing = Expense.query.filter_by(
                        user_id=current_user.id,
                        external_id=external_id,
                        import_source='csv'
                    ).first()
                    
                    if existing:
                        duplicate_count += 1
                        continue
                
                # Get category from CSV or auto-categorize (but not for transfers)
                category_id = None
                if transaction_type != 'transfer':
                    category_name = None
                    if category_column and category_column in row:
                        category_name = row[category_column].strip()
                    
                    # Use enhanced get_category_id that supports auto-categorization
                    category_id = get_category_id(
                        category_name, 
                        description if auto_categorize else None, 
                        current_user.id
                    )
                
                # Create new transaction
                transaction = Expense(
                    description=description,
                    amount=abs(amount),  # Always store positive amount
                    date=transaction_date,
                    card_used=default_card,  # Use most common card or a default
                    transaction_type=transaction_type,
                    split_method='equal',
                    paid_by=current_user.id,
                    user_id=current_user.id,
                    category_id=category_id,
                    account_id=source_account_id or (account.id if account else None),
                    destination_account_id=destination_account_id,
                    external_id=external_id,
                    import_source='csv'
                )
                
                # Add to session
                db.session.add(transaction)
                imported_expenses.append(transaction)
                imported_count += 1
                
                # If this is a transfer and we've identified a destination account,
                # update the balances of both accounts
                if transaction_type == 'transfer' and transaction.account_id and transaction.destination_account_id:
                    from_account = Account.query.get(transaction.account_id)
                    to_account = Account.query.get(transaction.destination_account_id)
                    
                    if from_account and to_account and from_account.user_id == current_user.id and to_account.user_id == current_user.id:
                        from_account.balance -= amount
                        to_account.balance += amount
                
            except Exception as row_error:
                app.logger.error(f"Error processing CSV row: {str(row_error)}")
                continue
        
        # Commit all transactions
        db.session.commit()
        
        # Update account balance if specified
        if account and imported_count > 0:
            # Update the last sync time
            account.last_sync = datetime.utcnow()
            db.session.commit()
        
        # Flash success message
        flash(f'Successfully imported {imported_count} transactions. Skipped {duplicate_count} duplicates.')
        
        # Redirect to a page showing the imported transactions
        return render_template('import_results.html', 
                               expenses=imported_expenses,
                               count=imported_count,
                               duplicate_count=duplicate_count)
        
    except Exception as e:
        db.session.rollback()
        app.logger.error(f"Error importing CSV: {str(e)}")
        flash(f'Error importing transactions: {str(e)}')
    
    return redirect(url_for('advanced'))


#--------------------
# ROUTES: simplefun
#--------------------
@app.route('/connect_simplefin')
@login_required_dev
def connect_simplefin():
    """Redirect users to SimpleFin site to get their setup token"""
    if not app.config['SIMPLEFIN_ENABLED']:
        flash('SimpleFin integration is not enabled. Please contact the administrator.')
        return redirect(url_for('advanced'))
    
    # Get the URL for users to obtain their setup token
    setup_token_url = simplefin_client.get_setup_token_instructions()
    
    # Redirect to SimpleFin setup token page
    return redirect(setup_token_url)

@app.route('/simplefin/process_token', methods=['POST'])
@login_required_dev
def process_simplefin_token():
    """Process the setup token provided by the user"""
    if not app.config['SIMPLEFIN_ENABLED']:
        flash('SimpleFin integration is not enabled.')
        return redirect(url_for('advanced'))
    
    setup_token = request.form.get('setup_token')
    if not setup_token:
        flash('No setup token provided.')
        return redirect(url_for('advanced'))
    
    # Decode the setup token to get the claim URL
    claim_url = simplefin_client.decode_setup_token(setup_token)
    if not claim_url:
        flash('Invalid setup token. Please try again.')
        return redirect(url_for('advanced'))
    
    # Claim the access URL
    access_url = simplefin_client.claim_access_url(claim_url)
    if not access_url:
        flash('Failed to claim access URL. Please try again with a new setup token.')
        return redirect(url_for('advanced'))
    
    
    if not simplefin_client.test_access_url(access_url):
        flash('The access URL appears to be invalid. Please try again with a new setup token.')
        return redirect(url_for('advanced'))
    
    encoded_access_url = base64.b64encode(access_url.encode()).decode()
    
    # Create a SimpleFin settings record for this user
    try:
        # Check if a SimpleFin settings record already exists for this user
        simplefin_settings = SimpleFin.query.filter_by(user_id=current_user.id).first()
        
        if simplefin_settings:
            # Update existing settings
            simplefin_settings.access_url = encoded_access_url
            simplefin_settings.last_sync = None  # Reset last sync time
            simplefin_settings.enabled = True
            simplefin_settings.sync_frequency = 'daily'  # Default to daily
        else:
            # Create new settings
            simplefin_settings = SimpleFin(
                user_id=current_user.id,
                access_url=encoded_access_url,
                last_sync=None,
                enabled=True,
                sync_frequency='daily'
            )
            db.session.add(simplefin_settings)
            
        db.session.commit()
        
        # Redirect to fetch accounts page
        return redirect(url_for('simplefin_fetch_accounts'))
        
    except Exception as e:
        db.session.rollback()
        app.logger.error(f"Error saving SimpleFin settings: {str(e)}")
        flash(f'Error saving SimpleFin settings: {str(e)}')
        return redirect(url_for('advanced'))

@app.route('/simplefin/fetch_accounts') 
@login_required_dev 
def simplefin_fetch_accounts():
    """Fetch accounts and transactions from SimpleFin"""
    if not app.config['SIMPLEFIN_ENABLED']:
        flash('SimpleFin integration is not enabled.')
        return redirect(url_for('advanced'))
    
    try:
        # Get the user's SimpleFin settings
        simplefin_settings = SimpleFin.query.filter_by(user_id=current_user.id).first()
        
        if not simplefin_settings or not simplefin_settings.access_url:
            flash('No SimpleFin connection found. Please connect with SimpleFin first.')
            return redirect(url_for('advanced'))
        
        # Decode the access URL
        access_url = base64.b64decode(simplefin_settings.access_url.encode()).decode()
        
        # Fetch accounts and transactions (last 30 days by default)
        raw_data = simplefin_client.get_accounts_with_transactions(access_url, days_back=30)
        
        if not raw_data:
            flash('Failed to fetch accounts and transactions from SimpleFin.')
            return redirect(url_for('advanced'))
        
        # Process the raw data
        accounts = simplefin_client.process_raw_accounts(raw_data)
        
        # Store account IDs in session instead of full data
        account_ids = [acc.get('id') for acc in accounts if acc.get('id')]
        session['simplefin_account_ids'] = account_ids
        
        # Render the account selection template
        return render_template('simplefin_accounts.html', accounts=accounts)
        
    except Exception as e:
        app.logger.error(f"Error fetching SimpleFin accounts: {str(e)}")
        flash(f'Error fetching accounts: {str(e)}')
        return redirect(url_for('advanced'))

@app.route('/simplefin/add_accounts', methods=['POST'])
@login_required_dev
def simplefin_add_accounts():
    """Process selected accounts to add to the system"""
    # Get selected account IDs from form
    account_ids = request.form.getlist('account_ids')
    if not account_ids:
        flash('No accounts selected.')
        return redirect(url_for('advanced'))
    
    try:
        # Get the user's SimpleFin settings
        simplefin_settings = SimpleFin.query.filter_by(user_id=current_user.id).first()
        
        if not simplefin_settings or not simplefin_settings.access_url:
            flash('No SimpleFin connection found. Please reconnect with SimpleFin.')
            return redirect(url_for('advanced'))
        
        # Decode the access URL
        access_url = base64.b64decode(simplefin_settings.access_url.encode()).decode()
        
        # Fetch accounts and transactions
        raw_data = simplefin_client.get_accounts_with_transactions(access_url, days_back=30)
        
        if not raw_data:
            flash('Failed to fetch accounts from SimpleFin. Please try again.')
            return redirect(url_for('advanced'))
        
        # Process the raw data
        accounts = simplefin_client.process_raw_accounts(raw_data)
        
        # Filter to only selected accounts
        selected_accounts = []
        for account in accounts:
            if account.get('id') in account_ids:
                # Apply customizations from form data
                account_id = account.get('id')
                
                # Get custom account name if provided
                custom_name = request.form.get(f'account_name_{account_id}')
                if custom_name and custom_name.strip():
                    account['name'] = custom_name.strip()
                
                # Get custom account type if provided
                custom_type = request.form.get(f'account_type_{account_id}')
                if custom_type:
                    account['type'] = custom_type
                
                selected_accounts.append(account)
        
        # Count for success message
        accounts_added = 0
        transactions_added = 0
        
        # Get the user's default currency
        default_currency = current_user.default_currency_code or 'USD'
        
        # Process and add each selected account
        for sf_account in selected_accounts:
            # Check if account already exists
            existing_account = Account.query.filter_by(
                user_id=current_user.id,
                name=sf_account.get('name'),
                institution=sf_account.get('institution')
            ).first()
            
            account_obj = None
            
            if existing_account:
                # Update existing account
                existing_account.balance = sf_account.get('balance', 0)
                existing_account.import_source = 'simplefin'
                existing_account.last_sync = datetime.utcnow()
                existing_account.external_id = sf_account.get('id')
                existing_account.status = 'active'
                existing_account.type = sf_account.get('type')  # Apply custom type
                db.session.commit()
                accounts_added += 1
                account_obj = existing_account
            else:
                # Create new account with custom values
                new_account = Account(
                    name=sf_account.get('name'),  # Custom name from form
                    type=sf_account.get('type'),  # Custom type from form
                    institution=sf_account.get('institution'),
                    balance=sf_account.get('balance', 0),
                    currency_code=sf_account.get('currency_code', default_currency),
                    user_id=current_user.id,
                    import_source='simplefin',
                    external_id=sf_account.get('id'),
                    last_sync=datetime.utcnow(),
                    status='active'
                )
                db.session.add(new_account)
                db.session.flush()  # Get ID without committing
                accounts_added += 1
                account_obj = new_account
            
            # Create transaction objects using the enhanced client method
            transaction_objects, import_count = simplefin_client.create_transactions_from_account(
                sf_account,
                account_obj,
                current_user.id,
                detect_internal_transfer,  # Your transfer detection function
                auto_categorize_transaction,  # Your auto-categorization function
                get_category_id  # Your function to find/create categories
            )
            
            # Check for existing transactions to avoid duplicates
            transaction_objects_filtered = []
            for transaction in transaction_objects:
                existing = Expense.query.filter_by(
                    user_id=current_user.id,
                    external_id=transaction.external_id,
                    import_source='simplefin'
                ).first()
                
                if not existing:
                    transaction_objects_filtered.append(transaction)
            
            # Add filtered transactions to the session
            for transaction in transaction_objects_filtered:
                db.session.add(transaction)
                transactions_added += 1
                
                # Handle account balance updates for transfers
                if transaction.transaction_type == 'transfer' and transaction.destination_account_id:
                    # Find the destination account
                    to_account = Account.query.get(transaction.destination_account_id)
                    if to_account and to_account.user_id == current_user.id:
                        # For transfers, add to destination account balance
                        to_account.balance += transaction.amount
        
        # Commit all changes
        db.session.commit()
        
        # Update the SimpleFin settings to record the sync time
        simplefin_settings.last_sync = datetime.utcnow()
        db.session.commit()
        
        flash(f'Successfully added {accounts_added} accounts and {transactions_added} transactions from SimpleFin.')
        
    except Exception as e:
        db.session.rollback()
        app.logger.error(f"Error adding SimpleFin accounts: {str(e)}")
        flash(f'Error adding accounts: {str(e)}')
    
    return redirect(url_for('accounts'))
        
@app.route('/sync_account/<int:account_id>', methods=['POST'])
@login_required_dev
def sync_account(account_id):
    """Sync transactions for a specific account"""
    try:
        account = Account.query.get_or_404(account_id)
        
        # Security check
        if account.user_id != current_user.id:
            return jsonify({
                'success': False,
                'message': 'You do not have permission to sync this account'
            }), 403
        
        # Check if this is a SimpleFin account
        if account.import_source != 'simplefin' or not account.external_id:
            return jsonify({
                'success': False,
                'message': 'This account is not connected to SimpleFin'
            }), 400
        
        # Get the user's SimpleFin access URL
        simplefin_settings = SimpleFin.query.filter_by(user_id=current_user.id).first()
        
        if not simplefin_settings or not simplefin_settings.access_url:
            return jsonify({
                'success': False,
                'message': 'No SimpleFin connection found. Please reconnect with SimpleFin.',
                'action': 'reconnect',
                'redirect': url_for('connect_simplefin')
            })
        
        # Decode the access URL
        access_url = base64.b64decode(simplefin_settings.access_url.encode()).decode()
        
        # Fetch accounts and transactions
        raw_data = simplefin_client.get_accounts_with_transactions(access_url, days_back=7)  # Last 7 days for manual sync
        
        if not raw_data:
            return jsonify({
                'success': False,
                'message': 'Failed to fetch data from SimpleFin.'
            }), 500
        
        # Process the raw data
        accounts = simplefin_client.process_raw_accounts(raw_data)
        
        # Find the matching account
        sf_account = next((acc for acc in accounts if acc.get('id') == account.external_id), None)
        
        if not sf_account:
            return jsonify({
                'success': False,
                'message': 'Account not found in SimpleFin data.'
            }), 404
        
        # Update account details
        account.balance = sf_account.get('balance', account.balance)
        account.last_sync = datetime.utcnow()
        
        # Create transaction objects using the enhanced client method
        transaction_objects, _ = simplefin_client.create_transactions_from_account(
            sf_account,
            account,
            current_user.id,
            detect_internal_transfer,
            auto_categorize_transaction,
            get_category_id
        )
        
        # Track new transactions
        new_transactions = 0
        
        # Filter out existing transactions and add new ones
        for transaction in transaction_objects:
            # Check if transaction already exists
            existing = Expense.query.filter_by(
                user_id=current_user.id,
                external_id=transaction.external_id,
                import_source='simplefin'
            ).first()
            
            if not existing:
                db.session.add(transaction)
                new_transactions += 1
                
                # Handle account balance updates for transfers
                if transaction.transaction_type == 'transfer' and transaction.destination_account_id:
                    # Find the destination account
                    to_account = Account.query.get(transaction.destination_account_id)
                    if to_account and to_account.user_id == current_user.id:
                        # For transfers, add to destination account balance
                        to_account.balance += transaction.amount
        
        # Commit changes
        db.session.commit()
        
        # Update the SimpleFin settings last_sync time
        if simplefin_settings:
            simplefin_settings.last_sync = datetime.utcnow()
            db.session.commit()
        
        return jsonify({
            'success': True,
            'message': f'Account synced successfully. {new_transactions} new transactions imported.',
            'new_transactions': new_transactions
        })
        
    except Exception as e:
        db.session.rollback()
        app.logger.error(f"Error syncing account {account_id}: {str(e)}")
        return jsonify({
            'success': False,
            'message': f'Error: {str(e)}'
        }), 500

@app.route('/disconnect_account/<int:account_id>', methods=['POST'])
@login_required_dev
def disconnect_account(account_id):
    """Disconnect an account from SimpleFin"""
    try:
        account = Account.query.get_or_404(account_id)
        
        # Security check
        if account.user_id != current_user.id:
            return jsonify({
                'success': False,
                'message': 'You do not have permission to disconnect this account'
            }), 403
        
        # Check if this is a SimpleFin account
        if account.import_source != 'simplefin':
            return jsonify({
                'success': False,
                'message': 'This account is not connected to SimpleFin'
            }), 400
        
        # Update account to remove SimpleFin connection
        account.import_source = None
        account.external_id = None
        account.status = 'inactive'
        db.session.commit()
        
        return jsonify({
            'success': True,
            'message': 'Account disconnected successfully'
        })
        
    except Exception as e:
        db.session.rollback()
        app.logger.error(f"Error disconnecting account {account_id}: {str(e)}")
        return jsonify({
            'success': False,
            'message': f'Error: {str(e)}'
        }), 500


@app.route('/simplefin/disconnect', methods=['POST'])
@login_required_dev
def simplefin_disconnect():
    """Disconnect SimpleFin integration for the current user"""
    if not app.config['SIMPLEFIN_ENABLED']:
        return jsonify({
            'success': False,
            'message': 'SimpleFin integration is not enabled.'
        })
    
    try:
        # Get the user's SimpleFin settings
        simplefin_settings = SimpleFin.query.filter_by(user_id=current_user.id).first()
        
        if not simplefin_settings:
            return jsonify({
                'success': False,
                'message': 'No SimpleFin connection found.'
            })
        
        # Disable the SimpleFin integration
        simplefin_settings.enabled = False
        db.session.commit()
        
        # Also update all SimpleFin-connected accounts to show as disconnected
        accounts = Account.query.filter_by(
            user_id=current_user.id,
            import_source='simplefin'
        ).all()
        
        for account in accounts:
            account.import_source = None
            account.external_id = None
            account.status = 'inactive'
        
        db.session.commit()
        
        return jsonify({
            'success': True,
            'message': 'SimpleFin disconnected successfully'
        })
        
    except Exception as e:
        db.session.rollback()
        app.logger.error(f"Error disconnecting SimpleFin: {str(e)}")
        return jsonify({
            'success': False,
            'message': f'Error: {str(e)}'
        })

@app.route('/simplefin/refresh', methods=['POST'])
@login_required_dev
def simplefin_refresh():
    """Refresh SimpleFin connection and trigger a sync"""
    if not app.config['SIMPLEFIN_ENABLED']:
        return jsonify({
            'success': False,
            'message': 'SimpleFin integration is not enabled.'
        })
    
    try:
        # Get the user's SimpleFin settings
        simplefin_settings = SimpleFin.query.filter_by(user_id=current_user.id).first()
        
        if not simplefin_settings or not simplefin_settings.access_url or not simplefin_settings.enabled:
            # No valid connection, redirect to get a new setup token
            return jsonify({
                'success': False,
                'message': 'No valid SimpleFin connection found. Please reconnect.',
                'redirect': url_for('connect_simplefin')
            })
        
        # Decode the access URL and test it
        access_url = base64.b64decode(simplefin_settings.access_url.encode()).decode()
        
        if not simplefin_client.test_access_url(access_url):
            # Access URL no longer valid, redirect to get a new setup token
            return jsonify({
                'success': False,
                'message': 'Your SimpleFin connection has expired. Please reconnect.',
                'redirect': url_for('connect_simplefin')
            })
        
        # Access URL still valid, redirect to fetch accounts
        return jsonify({
            'success': True,
            'message': 'SimpleFin connection is valid. Fetching accounts...',
            'redirect': url_for('simplefin_fetch_accounts')
        })
        
    except Exception as e:
        app.logger.error(f"Error refreshing SimpleFin: {str(e)}")
        return jsonify({
            'success': False,
            'message': f'Error: {str(e)}'
        })


@app.route('/simplefin/run_scheduled_sync', methods=['POST'])
@login_required_dev
def run_scheduled_simplefin_sync():
    """Manually trigger the scheduled SimpleFin sync (admin only)"""
    if not current_user.is_admin:
        flash('Only administrators can manually trigger the scheduled sync.')
        return redirect(url_for('admin'))
    
    try:
        # Run the sync function
        sync_all_simplefin_accounts()
        flash('SimpleFin scheduled sync completed successfully!')
    except Exception as e:
        app.logger.error(f"Error running scheduled SimpleFin sync: {str(e)}")
        flash(f'Error running scheduled sync: {str(e)}')
    
    return redirect(url_for('admin'))

# Function to sync all SimpleFin accounts for all users
def sync_all_simplefin_accounts():
    """Sync all SimpleFin accounts for all users - runs on a schedule"""
    with app.app_context():
        app.logger.info("Starting scheduled SimpleFin sync for all users")
        
        try:
            # Get all users with SimpleFin settings
            settings_list = SimpleFin.query.filter_by(enabled=True).all()
            
            for settings in settings_list:
                # Skip if last sync was less than 12 hours ago (to prevent excessive syncing)
                if settings.last_sync and (datetime.utcnow() - settings.last_sync).total_seconds() < 43200:  # 12 hours
                    continue
                
                # Get the user
                user = User.query.filter_by(id=settings.user_id).first()
                if not user:
                    continue
                
                # Decode the access URL
                try:
                    access_url = base64.b64decode(settings.access_url.encode()).decode()
                except:
                    app.logger.error(f"Error decoding access URL for user {settings.user_id}")
                    continue
                
                # Fetch accounts and transactions (last 3 days for scheduled sync)
                raw_data = simplefin_client.get_accounts_with_transactions(access_url, days_back=3)
                
                if not raw_data:
                    app.logger.error(f"Failed to fetch SimpleFin data for user {settings.user_id}")
                    continue
                
                # Process the raw data
                accounts = simplefin_client.process_raw_accounts(raw_data)
                
                # Find all SimpleFin accounts for this user
                user_accounts = Account.query.filter_by(
                    user_id=settings.user_id,
                    import_source='simplefin'
                ).all()
                
                # Create a mapping of external IDs to account objects
                account_map = {acc.external_id: acc for acc in user_accounts if acc.external_id}
                
                # Track statistics
                accounts_updated = 0
                transactions_added = 0
                
                # Update each account
                for sf_account in accounts:
                    external_id = sf_account.get('id')
                    if not external_id:
                        continue
                    
                    # Find the corresponding account
                    if external_id in account_map:
                        account = account_map[external_id]
                        
                        # Update account details
                        account.balance = sf_account.get('balance', account.balance)
                        account.last_sync = datetime.utcnow()
                        accounts_updated += 1
                        
                        # Create transaction objects using the enhanced client method
                        transaction_objects, _ = simplefin_client.create_transactions_from_account(
                            sf_account,
                            account,
                            settings.user_id,
                            detect_internal_transfer,
                            auto_categorize_transaction,
                            get_category_id
                        )
                        
                        # Filter out existing transactions and add new ones
                        for transaction in transaction_objects:
                            # Check if transaction already exists
                            existing = Expense.query.filter_by(
                                user_id=settings.user_id,
                                external_id=transaction.external_id,
                                import_source='simplefin'
                            ).first()
                            
                            if not existing:
                                db.session.add(transaction)
                                transactions_added += 1
                                
                                # Handle account balance updates for transfers
                                if transaction.transaction_type == 'transfer' and transaction.destination_account_id:
                                    # Find the destination account
                                    to_account = Account.query.get(transaction.destination_account_id)
                                    if to_account and to_account.user_id == settings.user_id:
                                        # For transfers, add to destination account balance
                                        to_account.balance += transaction.amount
                
                # Commit changes for this user
                if accounts_updated > 0 or transactions_added > 0:
                    db.session.commit()
                    
                    # Update the SimpleFin settings last_sync time
                    settings.last_sync = datetime.utcnow()
                    db.session.commit()
                    
                    app.logger.info(f"SimpleFin sync for user {settings.user_id}: {accounts_updated} accounts updated, {transactions_added} transactions added")
                
        except Exception as e:
            db.session.rollback()
            app.logger.error(f"Error in scheduled SimpleFin sync: {str(e)}")


def sync_simplefin_for_user(user_id):
    """Sync SimpleFin accounts for a specific user - to be called on login"""
    with app.app_context():
        app.logger.info(f"Starting SimpleFin sync for user {user_id} on login")
        
        try:
            # Get the user's SimpleFin settings
            settings = SimpleFin.query.filter_by(user_id=user_id, enabled=True).first()
            
            if not settings:
                app.logger.info(f"No SimpleFin settings found for user {user_id}")
                return
            
            # Decode the access URL
            try:
                access_url = base64.b64decode(settings.access_url.encode()).decode()
            except:
                app.logger.error(f"Error decoding access URL for user {user_id}")
                return
            
            # Fetch accounts and transactions (last 3 days for a login sync)
            simplefin_instance = simplefin_client
            raw_data = simplefin_instance.get_accounts_with_transactions(access_url, days_back=3)
            
            if not raw_data:
                app.logger.error(f"Failed to fetch SimpleFin data for user {user_id}")
                return
            
            # Process the raw data
            accounts = simplefin_instance.process_raw_accounts(raw_data)
            
            # Find all SimpleFin accounts for this user
            user_accounts = Account.query.filter_by(
                user_id=user_id,
                import_source='simplefin'
            ).all()
            
            # Create a mapping of external IDs to account objects
            account_map = {acc.external_id: acc for acc in user_accounts if acc.external_id}
            
            # Track statistics
            accounts_updated = 0
            transactions_added = 0
            
            # Update each account
            for sf_account in accounts:
                external_id = sf_account.get('id')
                if not external_id:
                    continue
                
                # Find the corresponding account
                if external_id in account_map:
                    account = account_map[external_id]
                    
                    # Update account details
                    account.balance = sf_account.get('balance', account.balance)
                    account.last_sync = datetime.utcnow()
                    accounts_updated += 1
                    
                    # Create transaction objects
                    transaction_objects, _ = simplefin_instance.create_transactions_from_account(
                        sf_account,
                        account,
                        user_id,
                        detect_internal_transfer,
                        auto_categorize_transaction,
                        get_category_id
                    )
                    
                    # Filter out existing transactions and add new ones
                    for transaction in transaction_objects:
                        # Check if transaction already exists
                        existing = Expense.query.filter_by(
                            user_id=user_id,
                            external_id=transaction.external_id,
                            import_source='simplefin'
                        ).first()
                        
                        if not existing:
                            db.session.add(transaction)
                            transactions_added += 1
                            
                            # Handle account balance updates for transfers
                            if transaction.transaction_type == 'transfer' and transaction.destination_account_id:
                                # Find the destination account
                                to_account = Account.query.get(transaction.destination_account_id)
                                if to_account and to_account.user_id == user_id:
                                    # For transfers, add to destination account balance
                                    to_account.balance += transaction.amount
            
            # Commit changes for this user
            if accounts_updated > 0 or transactions_added > 0:
                db.session.commit()
                
                # Update the SimpleFin settings last_sync time
                settings.last_sync = datetime.utcnow()
                db.session.commit()
                
                app.logger.info(f"SimpleFin sync on login for user {user_id}: {accounts_updated} accounts updated, {transactions_added} transactions added")
            
        except Exception as e:
            db.session.rollback()
            app.logger.error(f"Error in SimpleFin sync on login: {str(e)}")

@app.route('/category_mappings')
@login_required_dev
def manage_category_mappings():
    """View and manage category mappings for auto-categorization"""
    # Get all mappings for the current user
    mappings = CategoryMapping.query.filter_by(user_id=current_user.id).order_by(
        CategoryMapping.active.desc(),
        CategoryMapping.priority.desc(), 
        CategoryMapping.match_count.desc()
    ).all()
    
    # Get all categories for the dropdown
    categories = Category.query.filter_by(user_id=current_user.id).order_by(Category.name).all()
    
    return render_template('category_mappings.html', 
                          mappings=mappings,
                          categories=categories)
@app.route('/category_mappings/create_defaults', methods=['POST'])
@login_required_dev
def create_default_mappings_route():
    """Create default category mappings for the current user (on demand)"""
    try:
        # Get current count to check if any were created
        current_count = CategoryMapping.query.filter_by(user_id=current_user.id).count()
        
        # Call the function to create default mappings
        create_default_category_mappings(current_user.id)
        
        # Get new count to see how many were created
        new_count = CategoryMapping.query.filter_by(user_id=current_user.id).count()
        created_count = new_count - current_count
        
        # Return success response
        return jsonify({
            'success': True,
            'count': created_count,
            'message': f'Successfully created {created_count} default mapping rules.'
        })
        
    except Exception as e:
        app.logger.error(f"Error creating default mappings: {str(e)}")
        return jsonify({
            'success': False,
            'message': f'Error creating default mappings: {str(e)}'
        }), 500
    
@app.route('/bulk_categorize_transactions', methods=['POST'])
@login_required_dev
def bulk_categorize_transactions():
    """Categorize all uncategorized transactions using category mapping rules"""
    try:
        # Get all uncategorized transactions for the current user
        uncategorized = Expense.query.filter_by(
            user_id=current_user.id,
            category_id=None
        ).all()
        
        # Track statistics
        total_count = len(uncategorized)
        categorized_count = 0
        
        # Process each transaction
        for expense in uncategorized:
            # Skip if no description
            if not expense.description:
                continue
                
            # Try to auto-categorize
            category_id = auto_categorize_transaction(expense.description, current_user.id)
            
            # If we found a category, update the transaction
            if category_id:
                expense.category_id = category_id
                categorized_count += 1
        
        # Save all changes
        db.session.commit()
        
        flash(f'Successfully categorized {categorized_count} out of {total_count} transactions!')
        
    except Exception as e:
        db.session.rollback()
        app.logger.error(f"Error bulk categorizing transactions: {str(e)}")
        flash(f'Error: {str(e)}')
        
    # Determine where to redirect based on the referrer
    referrer = request.referrer
    if 'transactions' in referrer:
        return redirect(url_for('transactions'))
    elif 'category_mappings' in referrer:
        return redirect(url_for('manage_category_mappings'))
    else:
        return redirect(url_for('dashboard'))


@app.route('/category_mappings/add', methods=['POST'])
@login_required_dev
def add_category_mapping():
    """Add a new category mapping rule"""
    keyword = request.form.get('keyword', '').strip()
    category_id = request.form.get('category_id')
    is_regex = request.form.get('is_regex') == 'on'
    priority = int(request.form.get('priority', 0))
    
    # Validate inputs
    if not keyword or not category_id:
        flash('Keyword and category are required.')
        return redirect(url_for('manage_category_mappings'))
    
    # Check if mapping already exists
    existing = CategoryMapping.query.filter_by(
        user_id=current_user.id,
        keyword=keyword
    ).first()
    
    if existing:
        flash('A mapping with this keyword already exists. Please edit the existing one.')
        return redirect(url_for('manage_category_mappings'))
    
    # Create new mapping
    mapping = CategoryMapping(
        user_id=current_user.id,
        keyword=keyword,
        category_id=category_id,
        is_regex=is_regex,
        priority=priority,
        active=True
    )
    
    db.session.add(mapping)
    db.session.commit()
    
    flash('Category mapping rule added successfully.')
    return redirect(url_for('manage_category_mappings'))

@app.route('/category_mappings/edit/<int:mapping_id>', methods=['POST'])
@login_required_dev
def edit_category_mapping(mapping_id):
    """Edit an existing category mapping rule"""
    mapping = CategoryMapping.query.get_or_404(mapping_id)
    
    # Check if mapping belongs to current user
    if mapping.user_id != current_user.id:
        flash('You don\'t have permission to edit this mapping.')
        return redirect(url_for('manage_category_mappings'))
    
    # Update fields
    mapping.keyword = request.form.get('keyword', '').strip()
    mapping.category_id = request.form.get('category_id')
    mapping.is_regex = request.form.get('is_regex') == 'on'
    mapping.priority = int(request.form.get('priority', 0))
    
    db.session.commit()
    
    flash('Category mapping updated successfully.')
    return redirect(url_for('manage_category_mappings'))

@app.route('/category_mappings/toggle/<int:mapping_id>', methods=['POST'])
@login_required_dev
def toggle_category_mapping(mapping_id):
    """Toggle the active status of a mapping"""
    mapping = CategoryMapping.query.get_or_404(mapping_id)
    
    # Check if mapping belongs to current user
    if mapping.user_id != current_user.id:
        flash('You don\'t have permission to modify this mapping.')
        return redirect(url_for('manage_category_mappings'))
    
    # Toggle active status
    mapping.active = not mapping.active
    db.session.commit()
    
    status = "activated" if mapping.active else "deactivated"
    flash(f'Category mapping {status} successfully.')
    
    return redirect(url_for('manage_category_mappings'))

@app.route('/category_mappings/delete/<int:mapping_id>', methods=['POST'])
@login_required_dev
def delete_category_mapping(mapping_id):
    """Delete a category mapping rule"""
    mapping = CategoryMapping.query.get_or_404(mapping_id)
    
    # Check if mapping belongs to current user
    if mapping.user_id != current_user.id:
        flash('You don\'t have permission to delete this mapping.')
        return redirect(url_for('manage_category_mappings'))
    
    db.session.delete(mapping)
    db.session.commit()
    
    flash('Category mapping deleted successfully.')
    return redirect(url_for('manage_category_mappings'))

@app.route('/category_mappings/learn_from_history', methods=['POST'])
@login_required_dev
def learn_from_transaction_history():
    """Analyze transaction history to create category mapping suggestions"""
    # Get number of days to analyze from the form
    days = int(request.form.get('days', 30))
    
    # Calculate start date
    start_date = datetime.utcnow() - timedelta(days=days)
    
    # Get transactions from the specified period that have categories
    transactions = Expense.query.filter(
        Expense.user_id == current_user.id,
        Expense.date >= start_date,
        Expense.category_id.isnot(None)
    ).all()
    
    # Group transactions by category and description pattern
    patterns = {}
    for transaction in transactions:
        # Skip transactions without descriptions
        if not transaction.description:
            continue
            
        # Clean up description and extract a key word/phrase
        keyword = extract_keywords(transaction.description)
        if not keyword:
            continue
            
        # Create a unique key for this keyword + category combo
        key = f"{keyword}_{transaction.category_id}"
        
        if key not in patterns:
            patterns[key] = {
                'keyword': keyword,
                'category_id': transaction.category_id,
                'count': 0,
                'total_amount': 0,
                'transactions': []
            }
            
        # Update the pattern
        patterns[key]['count'] += 1
        patterns[key]['total_amount'] += transaction.amount
        patterns[key]['transactions'].append(transaction.id)
    
    # Find significant patterns (occurred at least 3 times)
    significant_patterns = [p for p in patterns.values() if p['count'] >= 3]
    
    # Sort by frequency
    significant_patterns.sort(key=lambda x: x['count'], reverse=True)
    
    # Create mappings for these patterns (only if they don't already exist)
    created_count = 0
    for pattern in significant_patterns[:15]:  # Limit to top 15
        # Check if this pattern already exists
        existing = CategoryMapping.query.filter_by(
            user_id=current_user.id,
            keyword=pattern['keyword'],
            category_id=pattern['category_id']
        ).first()
        
        if not existing:
            # Create a new mapping
            mapping = CategoryMapping(
                user_id=current_user.id,
                keyword=pattern['keyword'],
                category_id=pattern['category_id'],
                is_regex=False,
                priority=0,
                match_count=pattern['count'],
                active=True
            )
            
            db.session.add(mapping)
            created_count += 1
    
    if created_count > 0:
        db.session.commit()
        flash(f'Created {created_count} new category mapping rules from your transaction history.')
    else:
        flash('No new mapping patterns were found in your transaction history.')
    
    return redirect(url_for('manage_category_mappings'))


@app.route('/category_mappings/upload', methods=['POST'])
@login_required_dev
def upload_category_mappings():
    """Upload and import category mappings from a CSV file"""
    if 'mapping_file' not in request.files:
        flash('No file provided')
        return redirect(url_for('manage_category_mappings'))
    
    mapping_file = request.files['mapping_file']
    
    if mapping_file.filename == '':
        flash('No file selected')
        return redirect(url_for('manage_category_mappings'))
    
    # Case-insensitive extension check
    if not mapping_file.filename.lower().endswith('.csv'):
        flash('File must be a CSV')
        return redirect(url_for('manage_category_mappings'))
    
    try:
        # Read file content
        file_content = mapping_file.read().decode('utf-8')
        
        # Parse CSV
        import csv
        import io
        
        csv_reader = csv.DictReader(io.StringIO(file_content))
        required_fields = ['keyword', 'category']
        
        # Validate CSV structure
        if not all(field in csv_reader.fieldnames for field in required_fields):
            flash(f'CSV must contain at least these columns: {", ".join(required_fields)}')
            return redirect(url_for('manage_category_mappings'))
        
        # Process rows
        imported_count = 0
        skipped_count = 0
        
        for row in csv_reader:
            try:
                # Get required fields
                keyword = row['keyword'].strip()
                category_name = row['category'].strip()
                
                # Get optional fields with defaults
                is_regex = str(row.get('is_regex', 'false')).lower() in ['true', '1', 'yes', 'y']
                priority = int(row.get('priority', 0))
                
                # Skip empty keywords
                if not keyword or not category_name:
                    skipped_count += 1
                    continue
                
                # Check if mapping already exists
                existing = CategoryMapping.query.filter_by(
                    user_id=current_user.id,
                    keyword=keyword
                ).first()
                
                if existing:
                    # Skip duplicate mappings
                    skipped_count += 1
                    continue
                
                # Find the category by name (case-insensitive search)
                # First try to find exact match
                category = Category.query.filter(
                    Category.user_id == current_user.id,
                    func.lower(Category.name) == func.lower(category_name)
                ).first()
                
                # If not found, try subcategories
                if not category:
                    category = Category.query.filter(
                        Category.user_id == current_user.id,
                        Category.parent_id.isnot(None),
                        func.lower(Category.name) == func.lower(category_name)
                    ).first()
                
                # If still not found, try partial matches
                if not category:
                    category = Category.query.filter(
                        Category.user_id == current_user.id,
                        func.lower(Category.name).like(f"%{category_name.lower()}%")
                    ).first()
                
                # If no category found, use "Other"
                if not category:
                    category = Category.query.filter_by(
                        name='Other',
                        user_id=current_user.id,
                        is_system=True
                    ).first()
                
                # If we still can't find a category, skip this mapping
                if not category:
                    skipped_count += 1
                    continue
                
                # Create mapping
                new_mapping = CategoryMapping(
                    user_id=current_user.id,
                    keyword=keyword,
                    category_id=category.id,
                    is_regex=is_regex,
                    priority=priority,
                    match_count=0,
                    active=True
                )
                
                db.session.add(new_mapping)
                imported_count += 1
                
            except Exception as e:
                app.logger.error(f"Error importing mapping row: {str(e)}")
                skipped_count += 1
                continue
        
        # Commit all successfully parsed mappings
        if imported_count > 0:
            db.session.commit()
            
        flash(f'Successfully imported {imported_count} mappings. Skipped {skipped_count} rows.')
        
    except Exception as e:
        db.session.rollback()
        app.logger.error(f"Error importing category mappings: {str(e)}")
        flash(f'Error importing mappings: {str(e)}')
    
    return redirect(url_for('manage_category_mappings'))

@app.route('/category_mappings/export', methods=['GET'])
@login_required_dev
def export_category_mappings():
    """Export category mappings to a CSV file"""
    try:
        # Get all active mappings for the current user
        mappings = CategoryMapping.query.filter_by(
            user_id=current_user.id,
            active=True
        ).all()
        
        if not mappings:
            flash('No active mappings to export.')
            return redirect(url_for('manage_category_mappings'))
        
        # Create CSV in memory
        import csv
        import io
        
        output = io.StringIO()
        writer = csv.writer(output)
        
        # Write header row
        writer.writerow(['keyword', 'category', 'is_regex', 'priority'])
        
        # Write data rows
        for mapping in mappings:
            category_name = mapping.category.name if mapping.category else "Unknown"
            writer.writerow([
                mapping.keyword,
                category_name,
                'true' if mapping.is_regex else 'false',
                mapping.priority
            ])
        
        # Prepare for download
        output.seek(0)
        
        # Generate timestamp for filename
        timestamp = datetime.now().strftime('%Y%m%d_%H%M%S')
        filename = f"category_mappings_{timestamp}.csv"
        
        # Send file
        return send_file(
            io.BytesIO(output.getvalue().encode('utf-8')),
            mimetype='text/csv',
            as_attachment=True,
            download_name=filename
        )
        
    except Exception as e:
        app.logger.error(f"Error exporting category mappings: {str(e)}")
        flash(f'Error exporting mappings: {str(e)}')
        return redirect(url_for('manage_category_mappings'))

#--------------------
# ROUTES: House maintanance
#--------------------

@app.route('/update_notification_preferences', methods=['POST'])
@login_required_dev
def update_notification_preferences():
    """Update user's notification preferences"""
    current_user.monthly_report_enabled = 'monthly_report_enabled' in request.form
    db.session.commit()
    flash('Notification preferences updated successfully')
    return redirect(url_for('profile'))




@app.route('/export_transactions', methods=['POST'])
@login_required_dev
def export_transactions():
    """Export transactions as CSV file based on filter criteria"""
    try:
        # Get filter criteria from request
        filters = request.json if request.is_json else {}
        
        # Default to all transactions for the current user if no filters provided
        user_id = current_user.id
        
        # Extract filter parameters
        start_date = filters.get('startDate')
        end_date = filters.get('endDate')
        paid_by = filters.get('paidBy', 'all')
        card_used = filters.get('cardUsed', 'all')
        group_id = filters.get('groupId', 'all')
        min_amount = filters.get('minAmount')
        max_amount = filters.get('maxAmount')
        description = filters.get('description', '')
        
        # Import required libraries
        import csv
        import io
        from flask import send_file
        
        # Build query with SQLAlchemy
        query = Expense.query.filter(
            or_(
                Expense.user_id == user_id,
                Expense.split_with.like(f'%{user_id}%')
            )
        )
        
        # Apply filters
        if start_date:
            query = query.filter(Expense.date >= datetime.strptime(start_date, '%Y-%m-%d'))
        if end_date:
            query = query.filter(Expense.date <= datetime.strptime(end_date, '%Y-%m-%d'))
        if paid_by and paid_by != 'all':
            query = query.filter(Expense.paid_by == paid_by)
        if card_used and card_used != 'all':
            query = query.filter(Expense.card_used == card_used)
        if group_id:
            if group_id == 'none':
                query = query.filter(Expense.group_id == None)
            elif group_id != 'all':
                query = query.filter(Expense.group_id == group_id)
        if min_amount:
            query = query.filter(Expense.amount >= float(min_amount))
        if max_amount:
            query = query.filter(Expense.amount <= float(max_amount))
        if description:
            query = query.filter(Expense.description.ilike(f'%{description}%'))
        
        # Order by date, newest first
        expenses = query.order_by(Expense.date.desc()).all()
        
        # Create CSV data in memory
        output = io.StringIO()
        writer = csv.writer(output)
        
        # Write header row
        writer.writerow([
            'Date', 'Description', 'Amount', 'Card Used', 'Paid By', 
            'Split Method', 'Group', 'Your Role', 'Your Share', 'Total Expense'
        ])
        
        # Write data rows
        for expense in expenses:
            # Calculate split info
            splits = expense.calculate_splits()
            
            # Get group name if applicable
            group_name = expense.group.name if expense.group else "No Group"
            
            # Calculate user's role and share
            user_role = ''
            user_share = 0
            
            if expense.paid_by == user_id:
                user_role = 'Payer'
                user_share = splits['payer']['amount']
            else:
                user_role = 'Participant'
                for split in splits['splits']:
                    if split['email'] == user_id:
                        user_share = split['amount']
                        break
            
            # Find the name of who paid
            payer = User.query.filter_by(id=expense.paid_by).first()
            payer_name = payer.name if payer else expense.paid_by
            
            writer.writerow([
                expense.date.strftime('%Y-%m-%d'),
                expense.description,
                f"{expense.amount:.2f}",
                expense.card_used,
                payer_name,
                expense.split_method,
                group_name,
                user_role,
                f"{user_share:.2f}",
                f"{expense.amount:.2f}"
            ])
        
        # Rewind the string buffer
        output.seek(0)
        
        # Generate filename with timestamp
        timestamp = datetime.now().strftime('%Y%m%d_%H%M%S')
        filename = f"dollar_bill_transactions_{timestamp}.csv"
        
        # Send file for download
        return send_file(
            io.BytesIO(output.getvalue().encode('utf-8')),
            mimetype='text/csv',
            as_attachment=True,
            download_name=filename
    )
        
    except Exception as e:
        app.logger.error(f"Error exporting transactions: {str(e)}")
        return jsonify({"error": str(e)}), 500
    

#--------------------
# ROUTES: Categories
#--------------------


def has_default_categories(user_id):
    """Check if a user already has the default category set"""
    # We'll check for a few specific default categories to determine if defaults were already created
    default_category_names = ["Housing", "Food", "Transportation", "Shopping", "Entertainment", "Health"]
    
    # Count how many of these default categories the user has
    match_count = Category.query.filter(
        Category.user_id == user_id,
        Category.name.in_(default_category_names),
        Category.parent_id == None  # Top-level categories only
    ).count()
    
    # If they have at least 4 of these categories, assume defaults were created
    return match_count >= 4

@app.route('/categories/create_defaults', methods=['POST'])
@login_required_dev
def user_create_default_categories():
    """Allow a user to create default categories for themselves"""
    # Check if user already has default categories
    if has_default_categories(current_user.id):
        flash('You already have the default categories.')
        return redirect(url_for('manage_categories'))
    
    # Create default categories
    create_default_categories(current_user.id)
    flash('Default categories created successfully!')
    
    return redirect(url_for('manage_categories'))


@app.route('/categories')
@login_required_dev
def manage_categories():
    """View and manage expense categories"""
    # Get all top-level categories
    categories = Category.query.filter_by(
        user_id=current_user.id,
        parent_id=None
    ).order_by(Category.name).all()

    # Get all FontAwesome icons for the icon picker
    icons = [
        "fa-home", "fa-building", "fa-bolt", "fa-tools", 
        "fa-utensils", "fa-shopping-basket", "fa-hamburger", "fa-coffee",
        "fa-car", "fa-gas-pump", "fa-bus", "fa-taxi",
        "fa-shopping-cart", "fa-tshirt", "fa-laptop", "fa-gift",
        "fa-film", "fa-ticket-alt", "fa-music", "fa-play-circle",
        "fa-heartbeat", "fa-stethoscope", "fa-prescription-bottle", "fa-dumbbell",
        "fa-user", "fa-spa", "fa-graduation-cap",
        "fa-question-circle", "fa-tag", "fa-money-bill", "fa-credit-card",
        "fa-plane", "fa-hotel", "fa-glass-cheers", "fa-book", "fa-gamepad", 
        "fa-baby", "fa-dog", "fa-cat", "fa-phone", "fa-wifi"
    ]

    return render_template('categories.html', categories=categories, icons=icons)

@app.route('/categories/add', methods=['POST'])
@login_required_dev
def add_category():
    """Add a new category or subcategory"""
    name = request.form.get('name')
    icon = request.form.get('icon', 'fa-tag')
    color = request.form.get('color', "#6c757d")
    parent_id = request.form.get('parent_id')
    if parent_id == "":
        parent_id = None
    if not name:
        flash('Category name is required')
        return redirect(url_for('manage_categories'))

    # Validate parent category belongs to user
    if parent_id:
        parent = Category.query.get(parent_id)
        if not parent or parent.user_id != current_user.id:
            flash('Invalid parent category')
            return redirect(url_for('manage_categories'))

    category = Category(
        name=name,
        icon=icon,
        color=color,
        parent_id=parent_id,
        user_id=current_user.id
    )

    db.session.add(category)
    db.session.commit()

    flash('Category added successfully')
    return redirect(url_for('manage_categories'))

@app.route('/categories/edit/<int:category_id>', methods=['POST'])
@login_required_dev
def edit_category(category_id):
    """Edit an existing category"""
    category = Category.query.get_or_404(category_id)

    # Check if category belongs to current user
    if category.user_id != current_user.id:
        flash('You don\'t have permission to edit this category')
        return redirect(url_for('manage_categories'))

    # Don't allow editing system categories
    if category.is_system:
        flash('System categories cannot be edited')
        return redirect(url_for('manage_categories'))

    category.name = request.form.get('name', category.name)
    category.icon = request.form.get('icon', category.icon)
    category.color = request.form.get('color', category.color)

    db.session.commit()

    flash('Category updated successfully')
    return redirect(url_for('manage_categories'))

@app.route('/categories/delete/<int:category_id>', methods=['POST'])
@login_required_dev
def delete_category(category_id):
    """Debug-enhanced category deletion route"""
    try:
        # Find the category
        category = Category.query.get_or_404(category_id)
        
        # Extensive logging
        app.logger.info(f"Attempting to delete category: {category.name} (ID: {category.id})")
        app.logger.info(f"Category details - User ID: {category.user_id}, Is System: {category.is_system}")
        
        # Security checks
        if category.user_id != current_user.id:
            app.logger.warning(f"Unauthorized delete attempt for category {category_id}")
            flash('You don\'t have permission to delete this category')
            return redirect(url_for('manage_categories'))

        # Don't allow deleting system categories
        if category.is_system:
            app.logger.warning(f"Attempted to delete system category {category_id}")
            flash('System categories cannot be deleted')
            return redirect(url_for('manage_categories'))

        # Check related records before deletion
        expense_count = Expense.query.filter_by(category_id=category_id).count()
        recurring_count = RecurringExpense.query.filter_by(category_id=category_id).count()
        budget_count = Budget.query.filter_by(category_id=category_id).count()
        mapping_count = CategoryMapping.query.filter_by(category_id=category_id).count()
        
        app.logger.info(f"Related records - Expenses: {expense_count}, Recurring: {recurring_count}, Budgets: {budget_count}, Mappings: {mapping_count}")
        
        # Find 'Other' category (fallback)
        other_category = Category.query.filter_by(
            name='Other', 
            user_id=current_user.id,
            is_system=True
        ).first()
        
        app.logger.info(f"Other category found: {bool(other_category)}")
        
        # Subcategories handling
        if category.subcategories:
            app.logger.info(f"Handling {len(category.subcategories)} subcategories")
            for subcategory in category.subcategories:
                # Update or delete related records for subcategory
                Expense.query.filter_by(category_id=subcategory.id).update({
                    'category_id': other_category.id if other_category else None
                })
                RecurringExpense.query.filter_by(category_id=subcategory.id).update({
                    'category_id': other_category.id if other_category else None
                })
                CategoryMapping.query.filter_by(category_id=subcategory.id).delete()
                
                # Log subcategory deletion
                app.logger.info(f"Deleting subcategory: {subcategory.name} (ID: {subcategory.id})")
                db.session.delete(subcategory)
        
        # Update or delete main category's related records
        Expense.query.filter_by(category_id=category_id).update({
            'category_id': other_category.id if other_category else None
        })
        RecurringExpense.query.filter_by(category_id=category_id).update({
            'category_id': other_category.id if other_category else None
        })
        Budget.query.filter_by(category_id=category_id).update({
            'category_id': other_category.id if other_category else None
        })
        CategoryMapping.query.filter_by(category_id=category_id).delete()
        
        # Actually delete the category
        db.session.delete(category)
        
        # Commit changes
        db.session.commit()
        
        app.logger.info(f"Category {category.name} (ID: {category_id}) deleted successfully")
        flash('Category deleted successfully')
        
    except Exception as e:
        # Rollback and log any errors
        db.session.rollback()
        app.logger.error(f"Error deleting category {category_id}: {str(e)}", exc_info=True)
        flash(f'Error deleting category: {str(e)}')
    
    return redirect(url_for('manage_categories'))

#--------------------
# ROUTES: Budget
#--------------------
@app.route('/budgets')
@login_required_dev
def budgets():
    """View and manage budgets"""
    from datetime import datetime  # Add this import if not already at the top
    
    # Get all budgets for the current user
    user_budgets = Budget.query.filter_by(user_id=current_user.id).order_by(Budget.created_at.desc()).all()
    
    # Get all categories for the form
    categories = Category.query.filter_by(user_id=current_user.id).order_by(Category.name).all()
    
    # Calculate budget progress for each budget
    budget_data = []
    for budget in user_budgets:
        spent = budget.calculate_spent_amount()
        remaining = budget.get_remaining_amount()
        percentage = budget.get_progress_percentage()
        status = budget.get_status()
        
        period_start, period_end = budget.get_current_period_dates()
        
        budget_data.append({
            'budget': budget,
            'spent': spent,
            'remaining': remaining,
            'percentage': percentage,
            'status': status,
            'period_start': period_start,
            'period_end': period_end
        })
    
    # Get base currency for display
    base_currency = get_base_currency()
    
    # Calculate total budget and spent for current month
    total_month_budget = sum(data['budget'].amount for data in budget_data if data['budget'].period == 'monthly')
    total_month_spent = sum(data['spent'] for data in budget_data if data['budget'].period == 'monthly')
    
    # Pass the current date to the template
    now = datetime.now()
    
    return render_template('budgets.html',
                          budget_data=budget_data,
                          categories=categories,
                          base_currency=base_currency,
                          total_month_budget=total_month_budget,
                          total_month_spent=total_month_spent,
                          now=now)  # Pass the current date to the template

@app.route('/budgets/add', methods=['POST'])
@login_required_dev
def add_budget():
    """Add a new budget"""
    try:
        # Get form data
        category_id = request.form.get('category_id')
        amount = float(request.form.get('amount', 0))
        period = request.form.get('period', 'monthly')
        include_subcategories = request.form.get('include_subcategories') == 'on'
        name = request.form.get('name', '').strip() or None
        start_date_str = request.form.get('start_date')
        is_recurring = request.form.get('is_recurring') == 'on'
        
        # Validate category exists
        category = Category.query.get(category_id)
        if not category or category.user_id != current_user.id:
            flash('Invalid category selected.')
            return redirect(url_for('budgets'))
        
        # Parse start date
        try:
            start_date = datetime.strptime(start_date_str, '%Y-%m-%d') if start_date_str else datetime.utcnow()
        except ValueError:
            start_date = datetime.utcnow()
        
        # Check if a budget already exists for this category
        existing_budget = Budget.query.filter_by(
            user_id=current_user.id,
            category_id=category_id,
            period=period,
            active=True
        ).first()
        
        if existing_budget:
            flash(f'An active {period} budget already exists for this category. Please edit or deactivate it first.')
            return redirect(url_for('budgets'))
        
        # Create new budget
        budget = Budget(
            user_id=current_user.id,
            category_id=category_id,
            name=name,
            amount=amount,
            period=period,
            include_subcategories=include_subcategories,
            start_date=start_date,
            is_recurring=is_recurring,
            active=True
        )
        
        db.session.add(budget)
        db.session.commit()
        
        flash('Budget added successfully!')
        
    except Exception as e:
        db.session.rollback()
        app.logger.error(f"Error adding budget: {str(e)}")
        flash(f'Error adding budget: {str(e)}')
    
    return redirect(url_for('budgets'))

@app.route('/budgets/edit/<int:budget_id>', methods=['POST'])
@login_required_dev
def edit_budget(budget_id):
    """Edit an existing budget"""
    try:
        # Find the budget
        budget = Budget.query.get_or_404(budget_id)
        
        # Security check
        if budget.user_id != current_user.id:
            flash('You do not have permission to edit this budget.')
            return redirect(url_for('budgets'))
        
        # Update fields
        budget.category_id = request.form.get('category_id', budget.category_id)
        budget.name = request.form.get('name', '').strip() or budget.name
        budget.amount = float(request.form.get('amount', budget.amount))
        budget.period = request.form.get('period', budget.period)
        budget.include_subcategories = request.form.get('include_subcategories') == 'on'
        
        if request.form.get('start_date'):
            try:
                budget.start_date = datetime.strptime(request.form.get('start_date'), '%Y-%m-%d')
            except ValueError:
                pass  # Keep original if parsing fails
        
        budget.is_recurring = request.form.get('is_recurring') == 'on'
        budget.updated_at = datetime.utcnow()
        
        db.session.commit()
        flash('Budget updated successfully!')
        
    except Exception as e:
        db.session.rollback()
        app.logger.error(f"Error updating budget: {str(e)}")
        flash(f'Error updating budget: {str(e)}')
    
    return redirect(url_for('budgets'))

@app.route('/budgets/toggle/<int:budget_id>', methods=['POST'])
@login_required_dev
def toggle_budget(budget_id):
    """Toggle budget active status"""
    try:
        # Find the budget
        budget = Budget.query.get_or_404(budget_id)
        
        # Security check
        if budget.user_id != current_user.id:
            flash('You do not have permission to modify this budget.')
            return redirect(url_for('budgets'))
        
        # Toggle active status
        budget.active = not budget.active
        db.session.commit()
        
        status = "activated" if budget.active else "deactivated"
        flash(f'Budget {status} successfully!')
        
    except Exception as e:
        db.session.rollback()
        app.logger.error(f"Error toggling budget: {str(e)}")
        flash(f'Error toggling budget: {str(e)}')
    
    return redirect(url_for('budgets'))

@app.route('/budgets/delete/<int:budget_id>', methods=['POST'])
@login_required_dev
def delete_budget(budget_id):
    """Delete a budget"""
    try:
        # Find the budget
        budget = Budget.query.get_or_404(budget_id)
        
        # Security check
        if budget.user_id != current_user.id:
            flash('You do not have permission to delete this budget.')
            return redirect(url_for('budgets'))
        
        db.session.delete(budget)
        db.session.commit()
        
        flash('Budget deleted successfully!')
        
    except Exception as e:
        db.session.rollback()
        app.logger.error(f"Error deleting budget: {str(e)}")
        flash(f'Error deleting budget: {str(e)}')
    
    return redirect(url_for('budgets'))

@app.route('/budgets/get/<int:budget_id>', methods=['GET'])
@login_required_dev
def get_budget(budget_id):
    """Get budget details for editing via AJAX"""
    try:
        # Find the budget
        budget = Budget.query.get_or_404(budget_id)
        
        # Security check
        if budget.user_id != current_user.id:
            return jsonify({
                'success': False,
                'message': 'You do not have permission to view this budget'
            }), 403
        
        # Get category details
        category = Category.query.get(budget.category_id)
        category_name = category.name if category else "Unknown"
        
        # Format dates
        start_date = budget.start_date.strftime('%Y-%m-%d')
        
        # Calculate spent amount
        spent = budget.calculate_spent_amount()
        remaining = budget.get_remaining_amount()
        percentage = budget.get_progress_percentage()
        status = budget.get_status()
        
        # Return the budget data
        return jsonify({
            'success': True,
            'budget': {
                'id': budget.id,
                'name': budget.name or '',
                'category_id': budget.category_id,
                'category_name': category_name,
                'amount': budget.amount,
                'period': budget.period,
                'include_subcategories': budget.include_subcategories,
                'start_date': start_date,
                'is_recurring': budget.is_recurring,
                'active': budget.active,
                'spent': spent,
                'remaining': remaining,
                'percentage': percentage,
                'status': status
            }
        })
            
    except Exception as e:
        app.logger.error(f"Error retrieving budget {budget_id}: {str(e)}")
        return jsonify({
            'success': False,
            'message': f'Error: {str(e)}'
        }), 500






def get_budget_summary():
    """Get budget summary for current user"""
    # Get all active budgets
    active_budgets = Budget.query.filter_by(
        user_id=current_user.id,
        active=True
    ).all()
    
    # Process budget data
    budget_summary = {
        'total_budgets': len(active_budgets),
        'over_budget': 0,
        'approaching_limit': 0,
        'under_budget': 0,
        'alert_budgets': []  # For budgets that are over or approaching limit
    }
    
    for budget in active_budgets:
        status = budget.get_status()
        if status == 'over':
            budget_summary['over_budget'] += 1
            budget_summary['alert_budgets'].append({
                'id': budget.id,
                'name': budget.name or budget.category.name,
                'percentage': budget.get_progress_percentage(),
                'status': status,
                'amount': budget.amount,
                'spent': budget.calculate_spent_amount()
            })
        elif status == 'approaching':
            budget_summary['approaching_limit'] += 1
            budget_summary['alert_budgets'].append({
                'id': budget.id,
                'name': budget.name or budget.category.name,
                'percentage': budget.get_progress_percentage(),
                'status': status,
                'amount': budget.amount,
                'spent': budget.calculate_spent_amount()
            })
        else:
            budget_summary['under_budget'] += 1
    
    # Sort alert budgets by percentage (highest first)
    budget_summary['alert_budgets'] = sorted(
        budget_summary['alert_budgets'],
        key=lambda x: x['percentage'],
        reverse=True
    )
    
    return budget_summary
@app.route('/budgets/subcategory-spending/<int:budget_id>')
@login_required_dev
def get_subcategory_spending(budget_id):
    """Get spending details for subcategories of a budget category"""
    try:
        # Find the budget
        budget = Budget.query.get_or_404(budget_id)
        
        # Security check
        if budget.user_id != current_user.id:
            return jsonify({
                'success': False,
                'message': 'You do not have permission to view this budget'
            }), 403
        
        # Get the base currency symbol
        base_currency = get_base_currency()
        
        # Check if base_currency is a dictionary or an object
        currency_symbol = base_currency['symbol'] if isinstance(base_currency, dict) else base_currency.symbol
        
        # Get the category and its subcategories
        category = Category.query.get(budget.category_id)
        if not category:
            return jsonify({
                'success': False,
                'message': 'Category not found'
            }), 404
        
        subcategories = []
        
        # Get period dates for this budget
        period_start, period_end = budget.get_current_period_dates()
        
        # If this budget includes the parent category directly
        if not budget.include_subcategories:
            # Only include the parent category itself
            spent = calculate_category_spending(category.id, period_start, period_end)
            
            subcategories.append({
                'id': category.id,
                'name': category.name,
                'icon': category.icon,
                'color': category.color,
                'spent': spent
            })
        else:
            # Include all subcategories
            for subcategory in category.subcategories:
                spent = calculate_category_spending(subcategory.id, period_start, period_end)
                
                subcategories.append({
                    'id': subcategory.id,
                    'name': subcategory.name,
                    'icon': subcategory.icon,
                    'color': subcategory.color,
                    'spent': spent
                })
                
            # If the parent category itself has direct expenses, add it too
            spent = calculate_category_spending(category.id, period_start, period_end, include_subcategories=False)
            
            if spent > 0:
                subcategories.append({
                    'id': category.id,
                    'name': f"{category.name} (direct)",
                    'icon': category.icon,
                    'color': category.color,
                    'spent': spent
                })
        
        # Sort subcategories by spent amount (highest first)
        subcategories = sorted(subcategories, key=lambda x: x['spent'], reverse=True)
        
        return jsonify({
            'success': True,
            'budget_id': budget.id,
            'budget_amount': float(budget.amount),
            'currency_symbol': currency_symbol,
            'subcategories': subcategories
        })
            
    except Exception as e:
        app.logger.error(f"Error retrieving subcategory spending for budget {budget_id}: {str(e)}")
        return jsonify({
            'success': False,
            'message': f'Error: {str(e)}'
        }), 500

# Helper function to calculate spending for a category in a date range
def calculate_category_spending(category_id, start_date, end_date, include_subcategories=True):
    """Calculate total spending for a category within a date range"""
    
    # Get the category
    category = Category.query.get(category_id)
    if not category:
        return 0
    
    # Start with expenses directly in this category
    query = Expense.query.filter(
        Expense.user_id == current_user.id,
        Expense.category_id == category_id,
        Expense.date >= start_date,
        Expense.date <= end_date
    )
    
    # Calculate total - handle potential missing amount_base
    total_spent = 0
    for expense in query.all():
        try:
            # Try to use amount_base if it exists
            if hasattr(expense, 'amount_base') and expense.amount_base is not None:
                total_spent += expense.amount_base
            else:
                # Fall back to regular amount if amount_base doesn't exist
                total_spent += expense.amount
        except AttributeError:
            # If there's any issue, fall back to amount
            total_spent += expense.amount
    
    # If we should include subcategories and this is a parent category
    if include_subcategories and not category.parent_id:
        # Get all subcategory IDs
        subcategory_ids = [subcat.id for subcat in category.subcategories]
        
        if subcategory_ids:
            # Query for expenses in subcategories
            subcat_query = Expense.query.filter(
                Expense.user_id == current_user.id,
                Expense.category_id.in_(subcategory_ids),
                Expense.date >= start_date,
                Expense.date <= end_date
            )
            
            # Add subcategory expenses to total - handle potential missing amount_base
            for expense in subcat_query.all():
                try:
                    # Try to use amount_base if it exists
                    if hasattr(expense, 'amount_base') and expense.amount_base is not None:
                        total_spent += expense.amount_base
                    else:
                        # Fall back to regular amount if amount_base doesn't exist
                        total_spent += expense.amount
                except AttributeError:
                    # If there's any issue, fall back to amount
                    total_spent += expense.amount
    
    return total_spent

# Add to utility_processor to make budget info available in templates
@app.context_processor
def utility_processor():
    # Previous utility functions...
    
    def get_budget_status_for_category(category_id):
        """Get budget status for a specific category"""
        if not current_user.is_authenticated:
            return None
            
        # Find active budget for this category
        budget = Budget.query.filter_by(
            user_id=current_user.id,
            category_id=category_id,
            active=True
        ).first()
        
        if not budget:
            return None
            
        return {
            'id': budget.id,
            'percentage': budget.get_progress_percentage(),
            'status': budget.get_status(),
            'amount': budget.amount,
            'spent': budget.calculate_spent_amount(),
            'remaining': budget.get_remaining_amount()
        }
    def template_convert_currency(amount, from_code, to_code):
        """Make convert_currency available to templates"""
        return convert_currency(amount, from_code, to_code)
    return {
        # Previous functions...
        'get_budget_status_for_category': get_budget_status_for_category,
        'convert_currency': template_convert_currency 
    }
@app.route('/budgets/trends-data')
@login_required_dev
def budget_trends_data():
    """Get budget trends data for chart visualization"""
    budget_id = request.args.get('budget_id')
    
    # Default time period (last 6 months)
    end_date = datetime.now()
    start_date = end_date - timedelta(days=180)
    
    # Prepare response data structure
    response = {
        'labels': [],
        'actual': [],
        'budget': [],
        'colors': []
    }
    
    # Generate monthly labels
    current_date = start_date
    while current_date <= end_date:
        month_label = current_date.strftime('%b %Y')
        response['labels'].append(month_label)
        current_date = (current_date.replace(day=28) + timedelta(days=4)).replace(day=1)
    
    # If no budget selected, return all budgets aggregated by month
    if not budget_id:
        # Get all active budgets
        budgets = Budget.query.filter_by(user_id=current_user.id, active=True).all()
        
        # For each month, calculate total budget and spending
        for i, month in enumerate(response['labels']):
            month_date = datetime.strptime(month, '%b %Y')
            month_start = month_date.replace(day=1)
            if month_date.month == 12:
                month_end = month_date.replace(year=month_date.year+1, month=1, day=1) - timedelta(days=1)
            else:
                month_end = month_date.replace(month=month_date.month+1, day=1) - timedelta(days=1)
            
            # Sum all budgets for this month
            monthly_budget = 0
            for budget in budgets:
                if budget.period == 'monthly':
                    monthly_budget += budget.amount
                elif budget.period == 'yearly':
                    monthly_budget += budget.amount / 12
                elif budget.period == 'weekly':
                    # Calculate weeks in this month
                    weeks_in_month = (month_end - month_start).days / 7
                    monthly_budget += budget.amount * weeks_in_month
            
            response['budget'].append(monthly_budget)
            
            # Calculate actual spending for this month
            expenses = Expense.query.filter(
                Expense.user_id == current_user.id,
                Expense.date >= month_start,
                Expense.date <= month_end
            ).all()
            
            monthly_spent = sum(expense.amount for expense in expenses)
            response['actual'].append(monthly_spent)
            
            # Set color based on whether spending exceeds budget
            color = '#ef4444' if monthly_spent > monthly_budget else '#22c55e'
            response['colors'].append(color)
    else:
        # Get specific budget
        budget = Budget.query.get_or_404(budget_id)
        
        # Security check
        if budget.user_id != current_user.id:
            return jsonify({'error': 'Unauthorized'}), 403
        
        for i, month in enumerate(response['labels']):
            month_date = datetime.strptime(month, '%b %Y')
            month_start = month_date.replace(day=1)
            if month_date.month == 12:
                month_end = month_date.replace(year=month_date.year+1, month=1, day=1) - timedelta(days=1)
            else:
                month_end = month_date.replace(month=month_date.month+1, day=1) - timedelta(days=1)
            
            # Get budget amount for this month
            monthly_budget = 0
            if budget.period == 'monthly':
                monthly_budget = budget.amount
            elif budget.period == 'yearly':
                monthly_budget = budget.amount / 12
            elif budget.period == 'weekly':
                # Calculate weeks in this month
                weeks_in_month = (month_end - month_start).days / 7
                monthly_budget = budget.amount * weeks_in_month
                
            response['budget'].append(monthly_budget)
            
            # Calculate actual spending for this category in this month
            category_expenses = []
            if budget.include_subcategories:
                # Get all subcategory IDs
                subcategory_ids = []
                if budget.category:
                    subcategory_ids = [subcat.id for subcat in budget.category.subcategories]
                
                # Include parent and subcategories
                category_filter = [budget.category_id]
                if subcategory_ids:
                    category_filter.extend(subcategory_ids)
                
                category_expenses = Expense.query.filter(
                    Expense.user_id == current_user.id,
                    Expense.date >= month_start,
                    Expense.date <= month_end,
                    Expense.category_id.in_(category_filter)
                ).all()
            else:
                # Only include parent category
                category_expenses = Expense.query.filter(
                    Expense.user_id == current_user.id,
                    Expense.date >= month_start,
                    Expense.date <= month_end,
                    Expense.category_id == budget.category_id
                ).all()
            
            monthly_spent = sum(expense.amount for expense in category_expenses)
            response['actual'].append(monthly_spent)
            
            # Set color based on whether spending exceeds budget
            color = '#ef4444' if monthly_spent > monthly_budget else '#22c55e'
            response['colors'].append(color)
    
    return jsonify(response)

@app.route('/budgets/transactions/<int:budget_id>')
@login_required_dev
def budget_transactions(budget_id):
    """Get transactions related to a specific budget"""
    # Get the budget
    budget = Budget.query.get_or_404(budget_id)
    
    # Security check
    if budget.user_id != current_user.id:
        return jsonify({'error': 'Unauthorized'}), 403
    
    # Default time period (last 30 days)
    end_date = datetime.now()
    start_date = end_date - timedelta(days=30)
    
    # Query construction depends on whether to include subcategories
    if budget.include_subcategories and budget.category:
        # Get all subcategory IDs
        subcategory_ids = [subcat.id for subcat in budget.category.subcategories]
        
        # Create category filter
        category_filter = [budget.category_id]
        if subcategory_ids:
            category_filter.extend(subcategory_ids)
        
        expenses = Expense.query.filter(
            Expense.user_id == current_user.id,
            Expense.date >= start_date,
            Expense.category_id.in_(category_filter)
        ).order_by(Expense.date.desc()).limit(50).all()
    else:
        # Only include parent category
        expenses = Expense.query.filter(
            Expense.user_id == current_user.id,
            Expense.date >= start_date,
            Expense.category_id == budget.category_id
        ).order_by(Expense.date.desc()).limit(50).all()
    
    # Format transactions for the response
    transactions = []
    for expense in expenses:
        transaction = {
            'id': expense.id,
            'description': expense.description,
            'amount': expense.amount,
            'date': expense.date.strftime('%Y-%m-%d'),
            'payment_method': expense.card_used,
            'transaction_type': getattr(expense, 'transaction_type', 'expense')
        }
        
        # Add category information
        if expense.category_id and expense.category:
            transaction['category_name'] = expense.category.name
            transaction['category_icon'] = expense.category.icon
            transaction['category_color'] = expense.category.color
        else:
            transaction['category_name'] = 'Uncategorized'
            transaction['category_icon'] = 'fa-tag'
            transaction['category_color'] = '#6c757d'
        
        # Add tags if available
        if hasattr(expense, 'tags'):
            transaction['tags'] = [tag.name for tag in expense.tags]
        
        transactions.append(transaction)
    
    return jsonify({
        'transactions': transactions,
        'budget_id': budget_id,
        'budget_name': budget.name or (budget.category.name if budget.category else "Budget")
    })
@app.route('/api/categories')
@login_required_dev
def get_categories_api():
    """API endpoint to fetch categories for the current user"""
    try:
        # Get all categories for the current user
        categories = Category.query.filter_by(user_id=current_user.id).all()
        
        # Convert to JSON-serializable format
        result = []
        for category in categories:
            result.append({
                'id': category.id,
                'name': category.name,
                'icon': category.icon,
                'color': category.color,
                'parent_id': category.parent_id,
                # Add this to help with displaying in the UI
                'is_parent': category.parent_id is None
            })
        
        return jsonify(result)
    except Exception as e:
        app.logger.error(f"Error fetching categories: {str(e)}")
        return jsonify({'error': str(e)}), 500
#--------------------
# ROUTES: user 
#--------------------
@app.route('/profile')
@login_required_dev
def profile():
    """User profile page with settings to change password and personal color"""
    # Get user's account creation date (approximating from join date since we don't store it)
    account_created = current_user.created_at.strftime('%Y-%m-%d') if current_user.created_at else "Account creation date not available"
    
    # Get user color (default to app's primary green if not set)
    user_color = current_user.user_color if hasattr(current_user, 'user_color') and current_user.user_color else "#15803d"
    
    # Get available currencies for default currency selection
    currencies = Currency.query.all()
    
    # Check if OIDC is enabled
    oidc_enabled = app.config.get('OIDC_ENABLED', False)
    
    return render_template('profile.html', 
                          user_color=user_color,
                          account_created=account_created,
                          currencies=currencies,
                          oidc_enabled=oidc_enabled)

@app.route('/profile/change_password', methods=['POST'])
@login_required_dev
def change_password():
    """Handle password change request"""
    current_password = request.form.get('current_password')
    new_password = request.form.get('new_password')
    confirm_password = request.form.get('confirm_password')
    
    # Validate inputs
    if not current_password or not new_password or not confirm_password:
        flash('All password fields are required')
        return redirect(url_for('profile'))
    
    if new_password != confirm_password:
        flash('New passwords do not match')
        return redirect(url_for('profile'))
    
    # Verify current password
    if not current_user.check_password(current_password):
        flash('Current password is incorrect')
        return redirect(url_for('profile'))
    
    # Set new password
    current_user.set_password(new_password)
    db.session.commit()
    
    flash('Password updated successfully')
    return redirect(url_for('profile'))

@app.route('/profile/update_color', methods=['POST'])
@login_required_dev
def update_color():
    """Update user's personal color"""
    # Retrieve color from form, defaulting to primary green
    user_color = request.form.get('user_color', '#15803d').strip()
    
    # Validate hex color format (supports 3 or 6 digit hex colors)
    hex_pattern = r'^#([0-9A-Fa-f]{3}|[0-9A-Fa-f]{6})$'
    if not user_color or not re.match(hex_pattern, user_color):
        flash('Invalid color format. Please use a valid hex color code.')
        return redirect(url_for('profile'))
    
    # Normalize to 6-digit hex if 3-digit shorthand is used
    if len(user_color) == 4:  # #RGB format
        user_color = '#' + ''.join(2 * c for c in user_color[1:])
    
    # Update user's color
    current_user.user_color = user_color
    db.session.commit()
    
    flash('Your personal color has been updated')
    return redirect(url_for('profile'))


#--------------------
# ROUTES: stats and reports
#--------------------

# This helps verify what data is actually being passed to the template

def generate_monthly_report_data(user_id, year, month):
    """Generate data for monthly expense report"""
    user = User.query.get(user_id)
    if not user:
        return None
    
    # Calculate date range for the month
    start_date = datetime(year, month, 1)
    if month == 12:
        end_date = datetime(year + 1, 1, 1) - timedelta(days=1)
    else:
        end_date = datetime(year, month + 1, 1) - timedelta(days=1)
    
    # Get base currency
    base_currency = get_base_currency()
    currency_symbol = base_currency['symbol'] if isinstance(base_currency, dict) else base_currency.symbol
    
    # Get user's expenses for the month
    query_filters = [
        or_(
            Expense.user_id == user_id,
            Expense.split_with.like(f'%{user_id}%')
        ),
        Expense.date >= start_date,
        Expense.date <= end_date
    ]
    
    expenses_raw = Expense.query.filter(and_(*query_filters)).order_by(Expense.date).all()
    
    # Calculate user's portion of expenses
    expenses = []
    total_spent = 0
    
    for expense in expenses_raw:
        # Calculate splits
        splits = expense.calculate_splits()
        
        # Get user's portion
        user_portion = 0
        if expense.paid_by == user_id:
            user_portion = splits['payer']['amount']
        else:
            for split in splits['splits']:
                if split['email'] == user_id:
                    user_portion = split['amount']
                    break
        
        if user_portion > 0:
            expenses.append({
                'id': expense.id,
                'description': expense.description,
                'date': expense.date,
                'amount': user_portion,
                'category': expense.category.name if hasattr(expense, 'category') and expense.category else 'Uncategorized'
            })
            total_spent += user_portion
    
    # Get budget status
    budgets = Budget.query.filter_by(user_id=user_id, active=True).all()
    budget_status = []
    
    for budget in budgets:
        # Calculate budget status for this specific month
        spent = 0
        for expense in expenses:
            if hasattr(expense, 'category_id') and expense.category_id == budget.category_id:
                spent += expense['amount']
        
        percentage = (spent / budget.amount * 100) if budget.amount > 0 else 0
        status = 'under'
        if percentage >= 100:
            status = 'over'
        elif percentage >= 85:
            status = 'approaching'
        
        budget_status.append({
            'name': budget.name or (budget.category.name if budget.category else 'Budget'),
            'amount': budget.amount,
            'spent': spent,
            'remaining': budget.amount - spent,
            'percentage': percentage,
            'status': status
        })
    
    # Get category breakdown
    categories = {}
    for expense in expenses:
        category = expense.get('category', 'Uncategorized')
        if category not in categories:
            categories[category] = 0
        categories[category] += expense['amount']
    
    # Format category data
    category_data = []
    for category, amount in sorted(categories.items(), key=lambda x: x[1], reverse=True):
        percentage = (amount / total_spent * 100) if total_spent > 0 else 0
        category_data.append({
            'name': category,
            'amount': amount,
            'percentage': percentage
        })
    
    # Get balance information
    balances = calculate_balances(user_id)
    you_owe = []
    you_are_owed = []
    net_balance = 0
    
    for balance in balances:
        if balance['amount'] < 0:
            you_owe.append({
                'name': balance['name'],
                'email': balance['email'],
                'amount': abs(balance['amount'])
            })
            net_balance -= abs(balance['amount'])
        elif balance['amount'] > 0:
            you_are_owed.append({
                'name': balance['name'],
                'email': balance['email'],
                'amount': balance['amount']
            })
            net_balance += balance['amount']
    
    # Get comparison with previous month
    prev_month = month - 1 if month > 1 else 12
    prev_year = year if month > 1 else year - 1
    
    prev_start_date = datetime(prev_year, prev_month, 1)
    if prev_month == 12:
        prev_end_date = datetime(prev_year + 1, 1, 1) - timedelta(days=1)
    else:
        prev_end_date = datetime(prev_year, prev_month + 1, 1) - timedelta(days=1)
    
    prev_query_filters = [
        or_(
            Expense.user_id == user_id,
            Expense.split_with.like(f'%{user_id}%')
        ),
        Expense.date >= prev_start_date,
        Expense.date <= prev_end_date
    ]
    
    prev_expenses = Expense.query.filter(and_(*prev_query_filters)).all()
    prev_total = 0
    
    for expense in prev_expenses:
        splits = expense.calculate_splits()
        user_portion = 0
        
        if expense.paid_by == user_id:
            user_portion = splits['payer']['amount']
        else:
            for split in splits['splits']:
                if split['email'] == user_id:
                    user_portion = split['amount']
                    break
        
        prev_total += user_portion
    
    # Calculate spending trend
    if prev_total > 0:
        spending_trend = ((total_spent - prev_total) / prev_total) * 100
    else:
        spending_trend = 0
    
    return {
        'user': user,
        'month_name': calendar.month_name[month],
        'year': year,
        'currency_symbol': currency_symbol,
        'total_spent': total_spent,
        'spending_trend': spending_trend,
        'prev_total': prev_total,
        'expense_count': len(expenses),
        'budget_status': budget_status,
        'category_data': category_data,
        'you_owe': you_owe,
        'you_are_owed': you_are_owed,
        'net_balance': net_balance,
        'top_expenses': sorted(expenses, key=lambda x: x['amount'], reverse=True)[:5]
    }


def send_monthly_report(user_id, year, month):
    """Generate and send monthly expense report email"""
    try:
        # Generate report data
        report_data = generate_monthly_report_data(user_id, year, month)
        if not report_data:
            app.logger.error(f"Failed to generate report data for user {user_id}")
            return False
        
        # Create the email
        subject = f"Your Monthly Expense Report for {report_data['month_name']} {report_data['year']}"
        
        # Render the email templates
        html_content = render_template('email/monthly_report.html', **report_data)
        text_content = render_template('email/monthly_report.txt', **report_data)
        
        # Send the email
        msg = Message(
            subject=subject,
            recipients=[report_data['user'].id],
            body=text_content,
            html=html_content
        )
        
        mail.send(msg)
        app.logger.info(f"Monthly report sent to {report_data['user'].id} for {report_data['month_name']} {report_data['year']}")
        return True
        
    except Exception as e:
        app.logger.error(f"Error sending monthly report: {str(e)}", exc_info=True)
        return False

@app.route('/generate_monthly_report', methods=['GET', 'POST'])
@login_required_dev
def generate_monthly_report():
    """Generate and send a monthly expense report for the current user"""
    if request.method == 'POST':
 
        try:
            report_date = datetime.strptime(request.form.get('report_month', ''), '%Y-%m')
            report_year = report_date.year
            report_month = report_date.month
        except ValueError:
            # Default to previous month if invalid input
            today = datetime.now()
            if today.month == 1:
                report_month = 12
                report_year = today.year - 1
            else:
                report_month = today.month - 1
                report_year = today.year
        
        # Generate and send the report
        success = send_monthly_report(current_user.id, report_year, report_month)
        
        if success:
            flash('Monthly report has been sent to your email.')
        else:
            flash('Error generating monthly report. Please try again later.')
    
    # For GET request, show the form
    # Get the last 12 months for selection
    months = []
    today = datetime.now()
    for i in range(12):
        if today.month - i <= 0:
            month = today.month - i + 12
            year = today.year - 1
        else:
            month = today.month - i
            year = today.year
        
        month_name = calendar.month_name[month]
        months.append({
            'value': f"{year}-{month:02d}",
            'label': f"{month_name} {year}"
        })
    
    return render_template('generate_report.html', months=months)


def send_automatic_monthly_reports():
    """Send monthly reports to all users who have opted in"""
    with app.app_context():
        # Get the previous month
        today = datetime.now()
        if today.month == 1:
            report_month = 12
            report_year = today.year - 1
        else:
            report_month = today.month - 1
            report_year = today.year
        
        # Get users who have opted in (you'd need to add this field to User model)
        # For now, we'll assume all users want reports
        users = User.query.all()
        
        app.logger.info(f"Starting to send monthly reports for {calendar.month_name[report_month]} {report_year}")
        
        success_count = 0
        for user in users:
            if send_monthly_report(user.id, report_year, report_month):
                success_count += 1
        
        app.logger.info(f"Sent {success_count}/{len(users)} monthly reports")

#--------------------
# # statss
#--------------------

@app.route('/stats')
@login_required_dev
def stats():
    """Display financial statistics and visualizations that are user-centric"""
    # Get filter parameters from request
    base_currency = get_base_currency()
    start_date_str = request.args.get('startDate', None)
    end_date_str = request.args.get('endDate', None)
    group_id = request.args.get('groupId', 'all')
    chart_type = request.args.get('chartType', 'all')
    is_comparison = request.args.get('compare', 'false') == 'true'

    if is_comparison:
        return handle_comparison_request()
    
    # Parse dates or use defaults (last 6 months)
    try:
        if start_date_str:
            start_date = datetime.strptime(start_date_str, '%Y-%m-%d')
        else:
            # Default to 6 months ago
            start_date = datetime.now() - timedelta(days=180)
            
        if end_date_str:
            end_date = datetime.strptime(end_date_str, '%Y-%m-%d')
        else:
            end_date = datetime.now()
    except ValueError:
        # If date parsing fails, use default range
        start_date = datetime.now() - timedelta(days=180)
        end_date = datetime.now()
    
    # Build the filter query - only expenses where user is involved
    query_filters = [
        or_(
            Expense.user_id == current_user.id,
            Expense.split_with.like(f'%{current_user.id}%')
        ),
        Expense.date >= start_date,
        Expense.date <= end_date
    ]
    
    # Add group filter if specified
    if group_id != 'all':
        if group_id == 'none':
            query_filters.append(Expense.group_id.is_(None))
        else:
            query_filters.append(Expense.group_id == group_id)
    
    # Execute the query with all filters
    expenses = Expense.query.filter(and_(*query_filters)).order_by(Expense.date).all()
    
    # Get all settlements in the date range
    settlement_filters = [
        or_(
            Settlement.payer_id == current_user.id,
            Settlement.receiver_id == current_user.id
        ),
        Settlement.date >= start_date,
        Settlement.date <= end_date
    ]
    settlements = Settlement.query.filter(and_(*settlement_filters)).order_by(Settlement.date).all()
    
    # USER-CENTRIC: Calculate only the current user's expenses
    current_user_expenses = []
    total_user_expenses = 0
    
    for expense in expenses:
        # Calculate splits for this expense
        splits = expense.calculate_splits()
        
        # Create a record of the user's portion only
        user_portion = 0
        
        if expense.paid_by == current_user.id:
            # If current user paid, include their own portion
            user_portion = splits['payer']['amount']
        else:
            # If someone else paid, find current user's portion from splits
            for split in splits['splits']:
                if split['email'] == current_user.id:
                    user_portion = split['amount']
                    break
        
        # Only add to list if user has a portion
        if user_portion > 0:
            expense_data = {
                'id': expense.id,
                'description': expense.description,
                'date': expense.date,
                'total_amount': expense.amount,
                'user_portion': user_portion,
                'paid_by': expense.paid_by,
                'paid_by_name': expense.user.name,
                'card_used': expense.card_used,
                'group_id': expense.group_id,
                'group_name': expense.group.name if expense.group else None
            }
            
            # Add category information for the expense
            if hasattr(expense, 'category_id') and expense.category_id:
                category = Category.query.get(expense.category_id)
                if category:
                    expense_data['category_name'] = category.name
                    expense_data['category_icon'] = category.icon
                    expense_data['category_color'] = category.color
            else:
                expense_data['category_name'] = None
                expense_data['category_icon'] = 'fa-tag'
                expense_data['category_color'] = '#6c757d'
            
            current_user_expenses.append(expense_data)
            
            # Add to user's total
            total_user_expenses += user_portion
    
    # Calculate monthly spending for current user
    monthly_spending = {}
    monthly_labels = []
    monthly_amounts = []
    
    # Initialize all months in range
    current_date = start_date.replace(day=1)
    while current_date <= end_date:
        month_key = current_date.strftime('%Y-%m')
        month_label = current_date.strftime('%b %Y')
        monthly_labels.append(month_label)
        monthly_spending[month_key] = 0
        
        # Advance to next month
        if current_date.month == 12:
            current_date = current_date.replace(year=current_date.year + 1, month=1)
        else:
            current_date = current_date.replace(month=current_date.month + 1)
    
    # Fill in spending data
    for expense_data in current_user_expenses:
        month_key = expense_data['date'].strftime('%Y-%m')
        if month_key in monthly_spending:
            monthly_spending[month_key] += expense_data['user_portion']
    
    # Prepare chart data in correct order
    for month_key in sorted(monthly_spending.keys()):
        monthly_amounts.append(monthly_spending[month_key])
    
    # Calculate spending trend compared to previous period
    previous_period_start = start_date - (end_date - start_date)
    previous_period_filters = [
        or_(
            Expense.user_id == current_user.id,
            Expense.split_with.like(f'%{current_user.id}%')
        ),
        Expense.date >= previous_period_start,
        Expense.date < start_date
    ]
    
    previous_expenses = Expense.query.filter(and_(*previous_period_filters)).all()
    previous_total = 0
    
    for expense in previous_expenses:
        splits = expense.calculate_splits()
        user_portion = 0
        
        if expense.paid_by == current_user.id:
            user_portion = splits['payer']['amount']
        else:
            for split in splits['splits']:
                if split['email'] == current_user.id:
                    user_portion = split['amount']
                    break
        
        previous_total += user_portion
    
    if previous_total > 0:
        spending_trend = ((total_user_expenses - previous_total) / previous_total) * 100
    else:
        spending_trend = 0
    
    # Calculate net balance (from balances function)
    balances = calculate_balances(current_user.id)
    net_balance = sum(balance['amount'] for balance in balances)
    balance_count = len(balances)
    
    # Find largest expense for current user (based on their portion)
    largest_expense = {"amount": 0, "description": "None"}
    if current_user_expenses:
        largest = max(current_user_expenses, key=lambda x: x['user_portion'])
        largest_expense = {"amount": largest['user_portion'], "description": largest['description']}
    
    # Calculate monthly average (current user's spending)
    month_count = len([amt for amt in monthly_amounts if amt > 0])
    if month_count > 0:
        monthly_average = total_user_expenses / month_count
    else:
        monthly_average = 0
    
    # Payment methods (cards used) - only count cards the current user used
    payment_methods = []
    payment_amounts = []
    cards_total = {}
    
    for expense_data in current_user_expenses:
        # Only include in payment methods if current user paid
        if expense_data['paid_by'] == current_user.id:
            card = expense_data['card_used']
            if card not in cards_total:
                cards_total[card] = 0
            cards_total[card] += expense_data['user_portion']
    
    # Sort by amount, descending
    for card, amount in sorted(cards_total.items(), key=lambda x: x[1], reverse=True)[:8]:  # Limit to top 8
        payment_methods.append(card)
        payment_amounts.append(amount)
    
    # Expense categories based on first word of description (only user's portion)
    categories = {}
    for expense_data in current_user_expenses:
        # Get first word of description as category
        category = expense_data['description'].split()[0] if expense_data['description'] else "Other"
        if category not in categories:
            categories[category] = 0
        categories[category] += expense_data['user_portion']
    
    # Get top 6 categories
    expense_categories = []
    category_amounts = []
    
    for category, amount in sorted(categories.items(), key=lambda x: x[1], reverse=True)[:6]:
        expense_categories.append(category)
        category_amounts.append(amount)
    
    # Balance history chart data
    # For user-centric approach, we'll calculate net balance over time
    balance_labels = monthly_labels
    
    # Chronologically organize expenses and settlements
    chronological_items = []
    
    for expense in expenses:
        splits = expense.calculate_splits()
        
        # If current user paid
        if expense.paid_by == current_user.id:
            # Add what others owe to current user
            for split in splits['splits']:
                amount = split['amount']
                chronological_items.append({
                    'date': expense.date,
                    'amount': amount,  # Positive: others owe current user
                    'type': 'expense'
                })
        # If current user owes
        elif current_user.id in [split['email'] for split in splits['splits']]:
            # Find current user's portion
            user_split = next((split['amount'] for split in splits['splits'] if split['email'] == current_user.id), 0)
            chronological_items.append({
                'date': expense.date,
                'amount': -user_split,  # Negative: current user owes others
                'type': 'expense'
            })
    
    # Add settlements
    for settlement in settlements:
        if settlement.payer_id == current_user.id:
            # User paid money to someone else (decreases balance)
            chronological_items.append({
                'date': settlement.date,
                'amount': -settlement.amount,
                'type': 'settlement'
            })
        else:
            # User received money (increases balance)
            chronological_items.append({
                'date': settlement.date,
                'amount': settlement.amount,
                'type': 'settlement'
            })
    
    # Sort all items chronologically
    chronological_items.sort(key=lambda x: x['date'])
    
    # Calculate running balance at each month boundary
    balance_amounts = []
    running_balance = 0
    
    # Converting month labels to datetime objects for comparison
    month_dates = [datetime.strptime(f"{label} 01", "%b %Y %d") for label in monthly_labels]
   
    # Create a copy for processing
    items_to_process = chronological_items.copy()
    for month_date in month_dates:
        while items_to_process and items_to_process[0]['date'] < month_date:
            item = items_to_process.pop(0)
            running_balance += item['amount']
        
        balance_amounts.append(running_balance)
    
    # Group comparison data - only count user's portion of expenses
    group_names = ["Personal"]
    group_totals = [0]
    
    # Personal expenses (no group)
    for expense_data in current_user_expenses:
        if expense_data['group_id'] is None:
            group_totals[0] += expense_data['user_portion']
    
    # Add each group's total for current user
    groups = Group.query.join(group_users).filter(group_users.c.user_id == current_user.id).all()
    
    for group in groups:
        group_total = 0
        for expense_data in current_user_expenses:
            if expense_data['group_id'] == group.id:
                group_total += expense_data['user_portion']
        
        group_names.append(group.name)
        group_totals.append(group_total)
    
    # Top expenses for the table - show user's portion
    top_expenses = sorted(current_user_expenses, key=lambda x: x['user_portion'], reverse=True)[:10]  # Top 10


    user_categories = {}
    
    # Try to get all user categories
    try:
        for category in Category.query.filter_by(user_id=current_user.id).all():
            if not category.parent_id:  # Only top-level categories
                user_categories[category.id] = {
                    'name': category.name,
                    'total': 0,
                    'color': category.color,
                    'monthly': {month_key: 0 for month_key in sorted(monthly_spending.keys())}
                }
                
        # Add uncategorized as a fallback
        uncategorized_id = 0
        user_categories[uncategorized_id] = {
            'name': 'Uncategorized',
            'total': 0,
            'color': '#6c757d',
            'monthly': {month_key: 0 for month_key in sorted(monthly_spending.keys())}
        }
        
        # Calculate totals per actual category and monthly trends
        for expense_data in current_user_expenses:
            # Get category ID, default to uncategorized
            cat_id = uncategorized_id
            
            # DEBUGGING: Check the actual structure of expense_data
            app.logger.info(f"Processing expense: {expense_data['id']} - {expense_data['description']}")
            
            # Fetch the actual expense object
            expense_obj = Expense.query.get(expense_data['id'])
            
            if expense_obj and hasattr(expense_obj, 'category_id') and expense_obj.category_id:
                cat_id = expense_obj.category_id
                app.logger.info(f"Found category_id: {cat_id}")
                
                # If it's a subcategory, use parent category ID instead
                category = Category.query.get(cat_id)
                if category and category.parent_id and category.parent_id in user_categories:
                    cat_id = category.parent_id
                    app.logger.info(f"Using parent category: {cat_id}")
            
            # Only process if we have this category
            if cat_id in user_categories:
                # Add to total
                user_categories[cat_id]['total'] += expense_data['user_portion']
                
                # Add to monthly data
                month_key = expense_data['date'].strftime('%Y-%m')
                if month_key in user_categories[cat_id]['monthly']:
                    user_categories[cat_id]['monthly'][month_key] += expense_data['user_portion']
            else:
                app.logger.warning(f"Category ID {cat_id} not found in user_categories")
    except Exception as e:
        # Log the full error for debugging
        app.logger.error(f"Error getting category data: {str(e)}", exc_info=True)
        user_categories = {
            1: {'name': 'Food', 'total': 350, 'color': '#ec4899'},
            2: {'name': 'Housing', 'total': 1200, 'color': '#8b5cf6'},
            3: {'name': 'Transport', 'total': 250, 'color': '#3b82f6'},
            4: {'name': 'Entertainment', 'total': 180, 'color': '#10b981'},
            5: {'name': 'Shopping', 'total': 320, 'color': '#f97316'},
            0: {'name': 'Others', 'total': 150, 'color': '#6c757d'}
        }
    
    # Prepare category data for charts - sort by amount
    sorted_categories = sorted(user_categories.items(), key=lambda x: x[1]['total'], reverse=True)
    
    app.logger.info(f"Sorted categories: {[cat[1]['name'] for cat in sorted_categories]}")
    
    # Category data for pie chart
    category_names = [cat_data['name'] for _, cat_data in sorted_categories[:8]]  # Top 8
    category_totals = [cat_data['total'] for _, cat_data in sorted_categories[:8]]
    
    app.logger.info(f"Category names: {category_names}")
    app.logger.info(f"Category totals: {category_totals}")
    
    # Category trend data for line chart
    category_trend_data = []
    for cat_id, cat_data in sorted_categories[:4]:  # Top 4 for trend 
        if 'monthly' in cat_data:
            monthly_data = []
            for month_key in sorted(cat_data['monthly'].keys()):
                monthly_data.append(cat_data['monthly'][month_key])
                
            category_trend_data.append({
                'name': cat_data['name'],
                'color': cat_data['color'],
                'data': monthly_data
            })
        else:
            # Fallback if monthly data isn't available
            category_trend_data.append({
                'name': cat_data['name'],
                'color': cat_data['color'],
                'data': [cat_data['total'] / len(monthly_labels)] * len(monthly_labels)
            })
    
    app.logger.info(f"Category trend data: {category_trend_data}")
    
    # NEW CODE FOR TAG ANALYSIS
    # -------------------------
    tag_data = {}
    
    # Try to get tag information
    try:
        for expense_data in current_user_expenses:
            expense_obj = Expense.query.get(expense_data['id'])
            if expense_obj and hasattr(expense_obj, 'tags'):
                for tag in expense_obj.tags:
                    if tag.id not in tag_data:
                        tag_data[tag.id] = {
                            'name': tag.name,
                            'total': 0,
                            'color': tag.color
                        }
                    tag_data[tag.id]['total'] += expense_data['user_portion']
    except Exception as e:
        # Fallback for tags in case of error
        app.logger.error(f"Error getting tag data: {str(e)}", exc_info=True)
        tag_data = {
            1: {'name': 'Groceries', 'total': 280, 'color': '#f43f5e'},
            2: {'name': 'Dining', 'total': 320, 'color': '#fb7185'},
            3: {'name': 'Bills', 'total': 150, 'color': '#f97316'},
            4: {'name': 'Rent', 'total': 950, 'color': '#fb923c'},
            5: {'name': 'Gas', 'total': 120, 'color': '#f59e0b'},
            6: {'name': 'Coffee', 'total': 75, 'color': '#fbbf24'}
        }
    
    # Sort and prepare tag data
    sorted_tags = sorted(tag_data.items(), key=lambda x: x[1]['total'], reverse=True)[:6]  # Top 6
    
    tag_names = [tag_data['name'] for _, tag_data in sorted_tags]
    tag_totals = [tag_data['total'] for _, tag_data in sorted_tags]
    tag_colors = [tag_data['color'] for _, tag_data in sorted_tags]
    
    app.logger.info(f"Tag names: {tag_names}")
    app.logger.info(f"Tag totals: {tag_totals}")
    expenses = Expense.query.filter(
        or_(
            Expense.user_id == current_user.id,
            Expense.split_with.like(f'%{current_user.id}%')
        )
    ).order_by(Expense.date.desc()).all()
    
    # Initialize new variables
    total_expenses_only = 0
    total_income = 0
    total_transfers = 0
    
    # Calculate totals for each transaction type
    for expense in expenses:
        if hasattr(expense, 'transaction_type'):
            if expense.transaction_type == 'expense' or expense.transaction_type is None:
                total_expenses_only += expense.amount
            elif expense.transaction_type == 'income':
                total_income += expense.amount
            elif expense.transaction_type == 'transfer':
                total_transfers += expense.amount
        else:
            # For backward compatibility, treat as expense if no transaction_type
            total_expenses_only += expense.amount
    
    # Calculate derived metrics
    net_cash_flow = total_income - total_expenses_only
    
    # Calculate savings rate if income is not zero
    if total_income > 0:
        savings_rate = (net_cash_flow / total_income) * 100
    else:
        savings_rate = 0
    
    # Calculate expense to income ratio
    if total_income > 0:
        expense_income_ratio = (total_expenses_only / total_income) * 100
    else:
        expense_income_ratio = 100  # Default to 100% if no income
    
    # Provide placeholder values for other metrics
    income_trend = 5.2  # Example value
    liquidity_ratio = 3.5  # Example value
    account_growth = 7.8  # Example value

    return render_template('stats.html',
                          expenses=expenses,
                          total_expenses=total_user_expenses,  # User's spending only
                          spending_trend=spending_trend,
                          net_balance=net_balance,
                          balance_count=balance_count,
                          monthly_average=monthly_average,
                          month_count=month_count,
                          largest_expense=largest_expense,
                          monthly_labels=monthly_labels,
                          monthly_amounts=monthly_amounts,
                          payment_methods=payment_methods,
                          payment_amounts=payment_amounts,
                          expense_categories=expense_categories,
                          category_amounts=category_amounts,
                          balance_labels=balance_labels,
                          balance_amounts=balance_amounts,
                          group_names=group_names,
                          group_totals=group_totals,
                          base_currency=base_currency,
                          top_expenses=top_expenses,
                          total_expenses_only=total_expenses_only,  # New: For expenses only
                          total_income=total_income,
                          total_transfers=total_transfers,
                          income_trend=income_trend,
                          net_cash_flow=net_cash_flow,
                          savings_rate=savings_rate,
                          expense_income_ratio=expense_income_ratio,
                          liquidity_ratio=liquidity_ratio,
                          account_growth=account_growth,
                          # New data for enhanced charts
                          category_names=category_names,
                          category_totals=category_totals,
                          category_trend_data=category_trend_data,
                          tag_names=tag_names,
                          tag_totals=tag_totals,
                          tag_colors=tag_colors)

  
def handle_comparison_request():
    """Handle time frame comparison requests within the stats route"""
    # Get parameters from request
    primary_start = request.args.get('primaryStart')
    primary_end = request.args.get('primaryEnd')
    comparison_start = request.args.get('comparisonStart')
    comparison_end = request.args.get('comparisonEnd')
    metric = request.args.get('metric', 'spending')
    
    # Convert string dates to datetime objects
    try:
        primary_start_date = datetime.strptime(primary_start, '%Y-%m-%d')
        primary_end_date = datetime.strptime(primary_end, '%Y-%m-%d')
        comparison_start_date = datetime.strptime(comparison_start, '%Y-%m-%d')
        comparison_end_date = datetime.strptime(comparison_end, '%Y-%m-%d')
    except ValueError:
        return jsonify({'error': 'Invalid date format'}), 400
    
    # Initialize response data structure
    result = {
        'primary': {
            'totalSpending': 0,
            'transactionCount': 0,
            'topCategory': 'None'
        },
        'comparison': {
            'totalSpending': 0,
            'transactionCount': 0,
            'topCategory': 'None'
        }
    }
    
    # Get expenses for both periods - reuse your existing query logic
    primary_query_filters = [
        or_(
            Expense.user_id == current_user.id,
            Expense.split_with.like(f'%{current_user.id}%')
        ),
        Expense.date >= primary_start_date,
        Expense.date <= primary_end_date
    ]
    primary_expenses_raw = Expense.query.filter(and_(*primary_query_filters)).order_by(Expense.date).all()
    
    comparison_query_filters = [
        or_(
            Expense.user_id == current_user.id,
            Expense.split_with.like(f'%{current_user.id}%')
        ),
        Expense.date >= comparison_start_date,
        Expense.date <= comparison_end_date
    ]
    comparison_expenses_raw = Expense.query.filter(and_(*comparison_query_filters)).order_by(Expense.date).all()
    
    # Process expenses to get user's portion - similar to your existing code
    primary_expenses = []
    comparison_expenses = []
    primary_total = 0
    comparison_total = 0
    
    # Process primary period expenses
    for expense in primary_expenses_raw:
        splits = expense.calculate_splits()
        user_portion = 0
        
        if expense.paid_by == current_user.id:
            user_portion = splits['payer']['amount']
        else:
            for split in splits['splits']:
                if split['email'] == current_user.id:
                    user_portion = split['amount']
                    break
        
        if user_portion > 0:
            expense_data = {
                'id': expense.id,
                'description': expense.description,
                'date': expense.date,
                'total_amount': expense.amount,
                'user_portion': user_portion,
                'paid_by': expense.paid_by,
                'category_name': get_category_name(expense)
            }
            primary_expenses.append(expense_data)
            primary_total += user_portion
    
    # Process comparison period expenses
    for expense in comparison_expenses_raw:
        splits = expense.calculate_splits()
        user_portion = 0
        
        if expense.paid_by == current_user.id:
            user_portion = splits['payer']['amount']
        else:
            for split in splits['splits']:
                if split['email'] == current_user.id:
                    user_portion = split['amount']
                    break
        
        if user_portion > 0:
            expense_data = {
                'id': expense.id,
                'description': expense.description,
                'date': expense.date,
                'total_amount': expense.amount,
                'user_portion': user_portion,
                'paid_by': expense.paid_by,
                'category_name': get_category_name(expense)
            }
            comparison_expenses.append(expense_data)
            comparison_total += user_portion
    
    # Update basic metrics
    result['primary']['totalSpending'] = primary_total
    result['primary']['transactionCount'] = len(primary_expenses)
    result['comparison']['totalSpending'] = comparison_total
    result['comparison']['transactionCount'] = len(comparison_expenses)
    
    # Process data based on the selected metric
    if metric == 'spending':
        # Daily spending data
        primary_daily = process_daily_spending(primary_expenses, primary_start_date, primary_end_date)
        comparison_daily = process_daily_spending(comparison_expenses, comparison_start_date, comparison_end_date)
        
        # Normalize to 10 data points for consistent display
        result['primary']['dailyAmounts'] = normalize_time_series(primary_daily, 10)
        result['comparison']['dailyAmounts'] = normalize_time_series(comparison_daily, 10)
        result['dateLabels'] = [f'Day {i+1}' for i in range(10)]
        
    elif metric == 'categories':
        # Get category spending for both periods
        primary_categories = {}
        comparison_categories = {}
        
        # Process primary period categories
        for expense in primary_expenses:
            category = expense['category_name'] or 'Uncategorized'
            if category not in primary_categories:
                primary_categories[category] = 0
            primary_categories[category] += expense['user_portion']
            
        # Process comparison period categories
        for expense in comparison_expenses:
            category = expense['category_name'] or 'Uncategorized'
            if category not in comparison_categories:
                comparison_categories[category] = 0
            comparison_categories[category] += expense['user_portion']
        
        # Get top categories across both periods
        all_categories = set(list(primary_categories.keys()) + list(comparison_categories.keys()))
        top_categories = sorted(
            all_categories,
            key=lambda c: (primary_categories.get(c, 0) + comparison_categories.get(c, 0)),
            reverse=True
        )[:5]
        
        result['categoryLabels'] = top_categories
        result['primary']['categoryAmounts'] = [primary_categories.get(cat, 0) for cat in top_categories]
        result['comparison']['categoryAmounts'] = [comparison_categories.get(cat, 0) for cat in top_categories]
        
        # Set top category
        result['primary']['topCategory'] = max(primary_categories.items(), key=lambda x: x[1])[0] if primary_categories else 'None'
        result['comparison']['topCategory'] = max(comparison_categories.items(), key=lambda x: x[1])[0] if comparison_categories else 'None'
        
    elif metric == 'tags':
        # Similar logic for tags - adapt based on your data model
        # You'll need to adjust this based on how tags are stored in your database
        primary_tags = {}
        comparison_tags = {}
        
        # For primary period
        for expense in primary_expenses:
            # Get tags for this expense - adapt to your model
            expense_obj = Expense.query.get(expense['id'])
            if expense_obj and hasattr(expense_obj, 'tags'):
                for tag in expense_obj.tags:
                    if tag.name not in primary_tags:
                        primary_tags[tag.name] = 0
                    primary_tags[tag.name] += expense['user_portion']
        
        # For comparison period
        for expense in comparison_expenses:
            expense_obj = Expense.query.get(expense['id'])
            if expense_obj and hasattr(expense_obj, 'tags'):
                for tag in expense_obj.tags:
                    if tag.name not in comparison_tags:
                        comparison_tags[tag.name] = 0
                    comparison_tags[tag.name] += expense['user_portion']
        
        # Get top tags
        all_tags = set(list(primary_tags.keys()) + list(comparison_tags.keys()))
        top_tags = sorted(
            all_tags,
            key=lambda t: (primary_tags.get(t, 0) + comparison_tags.get(t, 0)),
            reverse=True
        )[:5]
        
        result['tagLabels'] = top_tags
        result['primary']['tagAmounts'] = [primary_tags.get(tag, 0) for tag in top_tags]
        result['comparison']['tagAmounts'] = [comparison_tags.get(tag, 0) for tag in top_tags]
        
    elif metric == 'payment':
        # Payment method comparison
        primary_payment = {}
        comparison_payment = {}
        
        # For primary period - only count what the user paid directly
        for expense in primary_expenses:
            if expense['paid_by'] == current_user.id:
                # Get the payment method (assuming it's stored as card_used)
                expense_obj = Expense.query.get(expense['id'])
                if expense_obj and hasattr(expense_obj, 'card_used'):
                    card = expense_obj.card_used
                    if card not in primary_payment:
                        primary_payment[card] = 0
                    primary_payment[card] += expense['user_portion']
        
        # For comparison period
        for expense in comparison_expenses:
            if expense['paid_by'] == current_user.id:
                expense_obj = Expense.query.get(expense['id'])
                if expense_obj and hasattr(expense_obj, 'card_used'):
                    card = expense_obj.card_used
                    if card not in comparison_payment:
                        comparison_payment[card] = 0
                    comparison_payment[card] += expense['user_portion']
        
        # Combine payment methods
        all_methods = set(list(primary_payment.keys()) + list(comparison_payment.keys()))
        
        result['paymentLabels'] = list(all_methods)
        result['primary']['paymentAmounts'] = [primary_payment.get(method, 0) for method in all_methods]
        result['comparison']['paymentAmounts'] = [comparison_payment.get(method, 0) for method in all_methods]
    
    return jsonify(result)


def get_category_name(expense):
    """Helper function to get the category name for an expense"""
    if hasattr(expense, 'category_id') and expense.category_id:
        category = Category.query.get(expense.category_id)
        if category:
            return category.name
    return None


def process_daily_spending(expenses, start_date, end_date):
    """Process expenses into daily totals"""
    days = (end_date - start_date).days + 1
    daily_spending = [0] * days
    
    for expense in expenses:
        day_index = (expense['date'] - start_date).days
        if 0 <= day_index < days:
            daily_spending[day_index] += expense['user_portion']
    
    return daily_spending


def normalize_time_series(data, target_length):
    """Normalize a time series to a target length for better comparison"""
    if len(data) == 0:
        return [0] * target_length
    
    if len(data) == target_length:
        return data
    
    # Use resampling to normalize the data
    result = []
    ratio = len(data) / target_length
    
    for i in range(target_length):
        start_idx = int(i * ratio)
        end_idx = int((i + 1) * ratio)
        if end_idx > len(data):
            end_idx = len(data)
        
        if start_idx == end_idx:
            segment_avg = data[start_idx] if start_idx < len(data) else 0
        else:
            segment_avg = sum(data[start_idx:end_idx]) / (end_idx - start_idx)
        
        result.append(segment_avg)
    
    return result


#--------------------
# # Password reset routes
#--------------------


@app.route('/reset_password_request', methods=['GET', 'POST'])
def reset_password_request():
    if current_user.is_authenticated:
        return redirect(url_for('dashboard'))
        
    if request.method == 'POST':
        email = request.form['email']
        user = User.query.filter_by(id=email).first()
        
        if user:
            token = user.generate_reset_token()
            db.session.commit()
            
            # Generate the reset password URL
            reset_url = url_for('reset_password', token=token, email=email, _external=True)
            
            # Prepare the email
            subject = "Password Reset Request"
            body_text = f'''
                    To reset your password, please visit the following link:
                    {reset_url}

                    If you did not make this request, please ignore this email.

                    This link will expire in 1 hour.
                    '''
            body_html = f'''
                    <p>To reset your password, please click the link below:</p>
                    <p><a href="{reset_url}">Reset Your Password</a></p>
                    <p>If you did not make this request, please ignore this email.</p>
                    <p>This link will expire in 1 hour.</p>
                    '''
            
            try:
                msg = Message(
                    subject=subject,
                    recipients=[email],
                    body=body_text,
                    html=body_html
                )
                mail.send(msg)
                app.logger.info(f"Password reset email sent to {email}")
                
                # Success message (don't reveal if email exists or not for security)
                flash("If your email address exists in our database, you will receive a password reset link shortly.")
            except Exception as e:
                app.logger.error(f"Error sending password reset email: {str(e)}")
                flash("An error occurred while sending the password reset email. Please try again later.")
        else:
            # Still show success message even if email not found (security)
            flash("If your email address exists in our database, you will receive a password reset link shortly.")
            app.logger.info(f"Password reset requested for non-existent email: {email}")
        
        return redirect(url_for('login'))
    
    return render_template('reset_password.html')

@app.route('/reset_password/<token>', methods=['GET', 'POST'])
def reset_password(token):
    if current_user.is_authenticated:
        return redirect(url_for('dashboard'))
    
    email = request.args.get('email')
    if not email:
        flash('Invalid reset link.')
        return redirect(url_for('login'))
    
    user = User.query.filter_by(id=email).first()
    
    # Verify the token is valid
    if not user or not user.verify_reset_token(token):
        flash('Invalid or expired reset link. Please request a new one.')
        return redirect(url_for('reset_password_request'))
    
    if request.method == 'POST':
        password = request.form['password']
        confirm_password = request.form['confirm_password']
        
        if password != confirm_password:
            flash('Passwords do not match.')
            return render_template('reset_password_confirm.html', token=token, email=email)
        
        # Update the user's password
        user.set_password(password)
        user.clear_reset_token()
        db.session.commit()
        
        app.logger.info(f"Password reset successful for user: {email}")
        flash('Your password has been reset successfully. You can now log in with your new password.')
        return redirect(url_for('login'))
    
    return render_template('reset_password_confirm.html', token=token, email=email)





#--------------------
# DATABASE INITIALIZATION
#--------------------

# Database initialization at application startup
with app.app_context():
    try:
        print("Creating database tables...")
        db.create_all()
        init_default_currencies()
        print("Tables created successfully")
    except Exception as e:
        print(f"ERROR CREATING TABLES: {str(e)}")

# Register OIDC routes
if oidc_enabled:
    register_oidc_routes(app, User, db)        

if __name__ == '__main__':
    app.run(debug=True, port=5001)<|MERGE_RESOLUTION|>--- conflicted
+++ resolved
@@ -1,7 +1,6 @@
 r"""29a41de6a866d56c36aba5159f45257c"""
 
 import os
-<<<<<<< HEAD
 from flask import (
     Flask,
     render_template,
@@ -21,19 +20,6 @@
     logout_user,
     current_user,
 )
-=======
-from dotenv import load_dotenv
-from flask import Flask, render_template, send_file, request, jsonify, request, redirect, url_for, flash, session
-import csv
-import hashlib
-import io
-import re   
-from flask_apscheduler import APScheduler
-from flask_sqlalchemy import SQLAlchemy
-from flask_login import LoginManager, UserMixin, login_user, login_required, logout_user, current_user
-from recurring_detection import detect_recurring_transactions, create_recurring_expense_from_detection
-from flask import jsonify, request
->>>>>>> 08fbea89
 from werkzeug.security import generate_password_hash, check_password_hash
 from datetime import datetime
 import calendar
